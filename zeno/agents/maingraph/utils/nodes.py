--- conflicted
+++ resolved
@@ -4,29 +4,15 @@
 from langchain_core.runnables.config import RunnableConfig
 from agents.maingraph.models import ModelFactory
 
-<<<<<<< HEAD
 
 # llm_json_mode = ChatOllama(model="qwen2.5:7b", temperature=0, format="json")
-=======
-llm_json_mode = ChatOllama(model="qwen2.5:7b", temperature=0, format="json")
-# llm_json_mode = ChatAnthropic(model="claude-3-5-sonnet-20241022", temperature=0, format="json")
->>>>>>> 0da7f6be
 
 
 def generate(state):
     pass
 
 
-<<<<<<< HEAD
 def maingraph(state, config: RunnableConfig):
-    sys_msg = SystemMessage(
-        content="""You are a helpful chatbot tasked with answering the user queries for WRI data API.
-        You have two assistants that you can choose from.
-        Use the "layerfinder" assistant if someone asks for available data
-        Use the "docfinder" assistant for general questions related to the World Resources Institute
-        Return JSON with single key, route, that is 'layerfinder' or 'docfinder' depending on the question."""
-=======
-def maingraph(state):
     sys_msg = SystemMessage(
         content="""You are a helpful chatbot tasked with answering the user queries for WRI data API.
         You have 3 agents to choose from.
@@ -34,11 +20,6 @@
         Use the "docfinder" agent for general questions related to the World Resources Institute
         Use the "firealert" agent for questions related to forest fires
         Return JSON with single key, route, that is 'layerfinder', 'docfinder' or 'firealert' depending on the question."""
-    )
-
-    response = llm_json_mode.invoke(
-        [sys_msg] + [HumanMessage(content=state["question"])]
->>>>>>> 0da7f6be
     )
 
     model_id = config["configurable"].get("model_id")
