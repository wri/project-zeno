--- conflicted
+++ resolved
@@ -1,17 +1,9 @@
 from langgraph.graph import END, StateGraph
-<<<<<<< HEAD
 from agents.layerfinder.utils.state import GraphState
 from agents.docfinder.agent import graph as docfinder
 from agents.layerfinder.agent import graph as layerfinder
-from agents.maingraph.utils.nodes import maingraph, generate
-=======
-
-from zeno.agents.docfinder.agent import graph as docfinder
-from zeno.agents.firealert.agent import graph as firealert
-from zeno.agents.layerfinder.agent import graph as layerfinder
-from zeno.agents.layerfinder.utils.state import GraphState
-from zeno.agents.maingraph.utils.nodes import maingraph
->>>>>>> 0da7f6be
+from agents.maingraph.utils.nodes import maingraph
+from agents.firealert.agent import graph as firealert
 
 # Define a new graph
 workflow = StateGraph(GraphState)
@@ -22,16 +14,12 @@
 workflow.add_node("firealert", firealert)
 
 workflow.set_conditional_entry_point(
-<<<<<<< HEAD
-    maingraph, {"layerfinder": "layerfinder", "docfinder": "docfinder"}
-=======
     maingraph,
     {
         "layerfinder": "layerfinder",
         "docfinder": "docfinder",
         "firealert": "firealert",
     },
->>>>>>> 0da7f6be
 )
 workflow.add_edge("docfinder", END)
 workflow.add_edge("layerfinder", END)
