import io
import json
import os
import uuid
from typing import Annotated, Optional

from dotenv import load_dotenv
from elevenlabs.client import ElevenLabs
from fastapi import Body, FastAPI
from fastapi.middleware.cors import CORSMiddleware
from fastapi.responses import Response, StreamingResponse
from langchain_core.messages import HumanMessage
from langgraph.types import Command

from zeno.agents.distalert.graph import graph as dist_alert
from zeno.agents.docfinder.graph import graph as docfinder
from zeno.agents.kba.graph import graph as kba
from zeno.agents.layerfinder.graph import graph as layerfinder
<<<<<<< HEAD
=======

load_dotenv()

>>>>>>> 48725fe9

app = FastAPI()
# # langfuse_handler = CallbackHandler()

app.add_middleware(
    CORSMiddleware,
    allow_origins=["*"],
    allow_credentials=True,
    allow_methods=["*"],
    allow_headers=["*"],
)


def pack(data):
    return json.dumps(data) + "\n"


# Streams the response from the graph
def event_stream_alerts(
    query: str,
    thread_id: Optional[str] = None,
    query_type: Optional[str] = None,
):
    if not thread_id:
        thread_id = str(uuid.uuid4())

    config = {
        # "callbacks": [langfuse_handler],
        "configurable": {"thread_id": thread_id},
    }

    if query_type == "human_input":
        query = HumanMessage(content=query, name="human")
        stream = dist_alert.stream(
            Command(
                goto="dist_alert",
                update={
                    "messages": [query],
                },
            ),
            stream_mode="updates",
            subgraphs=False,
            config=config,
        )
    elif query_type == "query":
        query = HumanMessage(content=query, name="human")
        stream = dist_alert.stream(
            {"messages": [query]},
            stream_mode="updates",
            subgraphs=False,
            config=config,
        )
    else:
        raise ValueError(f"Invalid query type from frontend: {query_type}")

    for update in stream:
        node = next(iter(update.keys()))

        if node == "__interrupt__":
            print("INTERRUPTED")
            current_state = dist_alert.get_state(config)

            yield pack(
                {
                    "node": node,
                    "type": "interrupted",
                    "input": "Do you want to continue?",
                    "payload": current_state.values["messages"][-1].content,
                }
            )
        else:
            messages = update[node]["messages"]
            if node == "tools" or node == "tools_with_hil":
                for message in messages:
                    yield pack(
                        {
                            "node": node,
                            "type": "tool_call",
                            "tool_name": message.name,
                            "content": message.content,
                            "artifact": (
                                message.artifact
                                if hasattr(message, "artifact")
                                else None
                            ),
                        }
                    )
            else:
                yield pack(
                    {
                        "node": node,
                        "type": "update",
                        "content": messages.content,
                    }
                )


@app.post("/stream/dist_alert")
async def stream_alerts(
    query: Annotated[str, Body(embed=True)],
    thread_id: Optional[str] = Body(None),
    query_type: Optional[str] = Body(None),
):
    return StreamingResponse(
        event_stream_alerts(query, thread_id, query_type),
        media_type="application/x-ndjson",
    )


def event_stream_docfinder(
    query: str,
    thread_id: Optional[str] = None,
):
    if not thread_id:
        thread_id = str(uuid.uuid4())

    config = {"configurable": {"thread_id": thread_id}}

    query = HumanMessage(content=query, name="human")
    stream = docfinder.stream(
        {"messages": [query]},
        stream_mode="updates",
        subgraphs=False,
        config=config,
    )

    for update in stream:
        node = next(iter(update.keys()))
        if node == "retrieve":
            continue
        else:
            messages = update[node]["messages"]
            for msg in messages:
                yield pack(
                    {
                        "node": node,
                        "type": "update",
                        "content": msg.content,
                    }
                )


@app.post("/stream/docfinder")
async def stream_docfinder(
    query: Annotated[str, Body(embed=True)],
    thread_id: Optional[str] = Body(None),
):
    return StreamingResponse(
        event_stream_docfinder(query, thread_id),
        media_type="application/x-ndjson",
    )


def event_stream_layerfinder(
    query: str,
    ds_id: Optional[str] = None,
    thread_id: Optional[str] = None,
):
    if not thread_id:
        thread_id = str(uuid.uuid4())

    config = {"configurable": {"thread_id": thread_id}}
    stream = layerfinder.stream(
        {"question": query, "ds_id": ds_id},
        stream_mode="updates",
        subgraphs=False,
        config=config,
    )

    for update in stream:
        node = next(iter(update.keys()))
        if node == "validate":
            validated_docs = update[node]["validated_documents"]
            for ds in validated_docs.datasets:
                yield pack(
                    {
                        "node": node,
                        "type": "update",
                        "content": ds.model_dump(),
                    }
                )


@app.post("/stream/layerfinder")
async def stream_layerfinder(
    query: Annotated[str, Body(embed=True)],
    thread_id: Optional[str] = Body(None),
    ds_id: Optional[str] = Body(None),
):
    return StreamingResponse(
        event_stream_layerfinder(query=query, thread_id=thread_id, ds_id=ds_id),
        media_type="application/x-ndjson",
    )


def event_stream_kba(
    query: str,
    user_persona: Optional[str] = None,
    thread_id: Optional[str] = None,
    query_type: Optional[str] = None,
):
    if not thread_id:
        thread_id = str(uuid.uuid4())

    config = {"configurable": {"thread_id": thread_id}}
    if query_type == "human_input":
        query = HumanMessage(content=query, name="human")
        stream = kba.stream(
            Command(
                goto="kba_node",
                update={
                    "messages": [query],
                },
            ),
            stream_mode="updates",
            subgraphs=False,
            config=config,
        )
    elif query_type == "query":
        query = HumanMessage(content=query, name="human")
        stream = kba.stream(
            {"messages": [query], "user_persona": user_persona},
            stream_mode="updates",
            subgraphs=False,
            config=config,
        )
    else:
        raise ValueError(f"Invalid query type from frontend: {query_type}")

    for update in stream:
        node = next(iter(update.keys()))

<<<<<<< HEAD
        if node == "__interrupt__":
            print("INTERRUPTED")
            current_state = kba.get_state(config)
            yield pack(
                {
                    "node": node,
                    "type": "interrupted",
                    "input": "Do you want to continue?",
                    "payload": current_state.values["messages"][-1].content,
                }
            )
=======
        if node == "kba_response_node":
            print("kba_response_node")
            try:
                report = update[node]["report"].to_dict()
                summary = report["summary"]
                metrics = report["metrics"]
                regional_breakdown = report["regional_breakdown"]
                actions = report["actions"]
                data_gaps = report["data_gaps"]
                yield pack(
                    {
                        "node": node,
                        "type": "report",
                        "summary": summary,
                        "metrics": metrics,
                        "regional_breakdown": regional_breakdown,
                        "actions": actions,
                        "data_gaps": data_gaps,
                    }
                )
            except Exception as e:
                print(e)
>>>>>>> 48725fe9
        else:
            messages = update[node]["messages"]
            if node == "tools" or node == "tools_with_hil":
                for message in messages:
<<<<<<< HEAD
                    if message.name == "kba-data-tool":
                        state_graph = kba.get_state(config).values
                        yield pack(
                            {
                                "node": node,
                                "type": "tool_call",
                                "tool_name": message.name,
                                "content": message.content,
                                "artifact": state_graph["kba_within_aoi"]
                                if "kba_within_aoi" in state_graph
                                else None,
                            }
                        )
                    elif message.name == "location-tool":
                        yield pack(
                            {
                                "node": node,
                                "type": "tool_call",
                                "tool_name": message.name,
                                "content": message.content,
                                "artifact": message.artifact
=======
                    yield pack(
                        {
                            "node": node,
                            "type": "tool_call",
                            "tool_name": message.name,
                            "content": message.content,
                            "artifact": (
                                message.artifact
>>>>>>> 48725fe9
                                if hasattr(message, "artifact")
                                else None,
                            }
                        )
                    else:
                        yield pack(
                            {
                                "node": node,
                                "type": "tool_call",
                                "tool_name": message.name,
                                "content": message.content,
                                "artifact": None,
                            }
                        )
            else:
                for message in messages:
                    yield pack(
                        {
                            "node": node,
                            "type": "update",
                            "content": message.content,
                        }
                    )


@app.post("/stream/kba")
async def stream_kba(
    query: Annotated[str, Body(embed=True)],
    user_persona: Optional[str] = Body(None),
    thread_id: Optional[str] = Body(None),
    query_type: Optional[str] = Body(None),
):
    return StreamingResponse(
        event_stream_kba(query, user_persona, thread_id, query_type),
        media_type="application/x-ndjson",
    )


@app.get("/stream/voice")
async def stream_audio(query: str):

    client = ElevenLabs(
        api_key=os.getenv("ELEVENLABS_API_KEY"),
    )

    audio = client.text_to_speech.convert(
        text=query,
        voice_id="MKOHthhn22dKT5XpmFBl",
        model_id="eleven_multilingual_v2",
        output_format="mp3_44100_128",
    )

    audio_buffer = io.BytesIO()
    for chunk in audio:
        if chunk:
            audio_buffer.write(chunk)
    audio_buffer.seek(0)

    return Response(content=audio_buffer.getvalue(), media_type="audio/mpeg")<|MERGE_RESOLUTION|>--- conflicted
+++ resolved
@@ -16,12 +16,9 @@
 from zeno.agents.docfinder.graph import graph as docfinder
 from zeno.agents.kba.graph import graph as kba
 from zeno.agents.layerfinder.graph import graph as layerfinder
-<<<<<<< HEAD
-=======
 
 load_dotenv()
 
->>>>>>> 48725fe9
 
 app = FastAPI()
 # # langfuse_handler = CallbackHandler()
@@ -254,7 +251,6 @@
     for update in stream:
         node = next(iter(update.keys()))
 
-<<<<<<< HEAD
         if node == "__interrupt__":
             print("INTERRUPTED")
             current_state = kba.get_state(config)
@@ -266,35 +262,10 @@
                     "payload": current_state.values["messages"][-1].content,
                 }
             )
-=======
-        if node == "kba_response_node":
-            print("kba_response_node")
-            try:
-                report = update[node]["report"].to_dict()
-                summary = report["summary"]
-                metrics = report["metrics"]
-                regional_breakdown = report["regional_breakdown"]
-                actions = report["actions"]
-                data_gaps = report["data_gaps"]
-                yield pack(
-                    {
-                        "node": node,
-                        "type": "report",
-                        "summary": summary,
-                        "metrics": metrics,
-                        "regional_breakdown": regional_breakdown,
-                        "actions": actions,
-                        "data_gaps": data_gaps,
-                    }
-                )
-            except Exception as e:
-                print(e)
->>>>>>> 48725fe9
         else:
             messages = update[node]["messages"]
             if node == "tools" or node == "tools_with_hil":
                 for message in messages:
-<<<<<<< HEAD
                     if message.name == "kba-data-tool":
                         state_graph = kba.get_state(config).values
                         yield pack(
@@ -316,16 +287,6 @@
                                 "tool_name": message.name,
                                 "content": message.content,
                                 "artifact": message.artifact
-=======
-                    yield pack(
-                        {
-                            "node": node,
-                            "type": "tool_call",
-                            "tool_name": message.name,
-                            "content": message.content,
-                            "artifact": (
-                                message.artifact
->>>>>>> 48725fe9
                                 if hasattr(message, "artifact")
                                 else None,
                             }
