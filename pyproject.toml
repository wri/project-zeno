[project]
name = "project-zeno"
version = "0.1.0"
description = "Language Interface for Maps & WRI/LCL data APIs."
readme = "README.md"
requires-python = ">=3.11"
dependencies = [
    "langchain>=0.3.7",
    "langchain-community>=0.3.5",
    "langchain-ollama>=0.2.0",
    "langchain-openai>=0.2.6",
    "langchain-community>=0.3.11",
    "streamlit>=1.40.0",
    "langfuse>=2.53.9",
    "langchain-chroma>=0.1.4",
    "thefuzz>=0.22.1",
    "fastapi[standard]>=0.115.4",
    "watchdog>=5.0.3",
    "uvicorn[standard]>=0.32.0",
    "streamlit-folium>=0.23.2",
    "earthengine-api>=1.4.0",
    "geojson-pydantic>=1.1.2",
    "fiona>=1.10.1",
    "geopandas>=1.0.1",
    "langgraph>=0.2.56",
    "pystac>=1.11.0",
    "pystac-client>=0.8.5",
    "elevenlabs>=1.50.5",
    "folium-vectorgrid>=0.1.3",
    "cachetools>=5.5.2",
    "pydantic>=2",
    "alembic>=1.15.2",
    "sqlalchemy>=2.0.35",
    "pypgstac>=0.9.6",
    "psycopg>=3.2.9",
    "rio-stac>=0.11.0",
    "psycopg-pool>=3.2.6",
<<<<<<< HEAD
    "duckdb>=1.3.0",
    "langchain-anthropic>=0.3.15",
    "pylate>=1.2.0",
    "s3fs>=2025.3.0",
    "psycopg2-binary>=2.9.10",
    "pandas>=2.2.0",
    "tabulate>=0.9.0",
    "setuptools>=80.9.0",
=======
    "langgraph-checkpoint-postgres>=2.0.21"
    
>>>>>>> 0039a3fc
]

[dependency-groups]
dev = [
    "jupyterlab>=4.3.0",
    "pre-commit>=4.0.1",
    "ruff>=0.7.3",
    "pytest>=8.3.3",
    "matplotlib>=3.9.2",
    "geopandas>=1.0.1",
    "lancedb>=0.23.0",
]

[tool.ruff]
# Set the maximum line length to 79.
line-length = 79

[tool.ruff.lint]
select = ["E", "F", "W", "Q", "I"]
ignore = ["E501"]

[tool.ruff.format]
quote-style = "double"

[build-system]
requires = ["hatchling"]
build-backend = "hatchling.build"

[tool.hatch.build.targets.wheel]
packages = ["src"]<|MERGE_RESOLUTION|>--- conflicted
+++ resolved
@@ -35,7 +35,7 @@
     "psycopg>=3.2.9",
     "rio-stac>=0.11.0",
     "psycopg-pool>=3.2.6",
-<<<<<<< HEAD
+    "langgraph-checkpoint-postgres>=2.0.21",
     "duckdb>=1.3.0",
     "langchain-anthropic>=0.3.15",
     "pylate>=1.2.0",
@@ -44,10 +44,6 @@
     "pandas>=2.2.0",
     "tabulate>=0.9.0",
     "setuptools>=80.9.0",
-=======
-    "langgraph-checkpoint-postgres>=2.0.21"
-    
->>>>>>> 0039a3fc
 ]
 
 [dependency-groups]
