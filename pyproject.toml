[project]
name = "project-zeno"
version = "0.1.0"
description = "Language Interface for Maps & WRI/LCL data APIs."
readme = "README.md"
requires-python = ">=3.11"
dependencies = [
    "langchain>=0.3.7",
    "langchain-community>=0.3.5",
    "langchain-ollama>=0.2.0",
    "langchain-openai>=0.2.6",
    "langchain-community>=0.3.11",
    "langfuse>=3.0.0",
    "langchain-chroma>=0.1.4",
    "thefuzz>=0.22.1",
    "fastapi[standard]>=0.115.4",
    "watchdog>=5.0.3",
    "uvicorn[standard]>=0.32.0",
    "earthengine-api>=1.4.0",
    "geojson-pydantic>=1.1.2",
    "fiona>=1.10.1",
    "geopandas>=1.0.1",
    "langgraph>=0.2.56",
    "pystac>=1.11.0",
    "pystac-client>=0.8.5",
    "elevenlabs>=1.50.5",
    "cachetools>=5.5.2",
    "pydantic>=2",
    "pydantic-settings>=2.6.0",
    "alembic>=1.15.2",
    "sqlalchemy>=2.0.35",
    "pypgstac>=0.9.6",
    "psycopg>=3.2.9",
    "rio-stac>=0.11.0",
    "psycopg-pool>=3.2.6",
    "langgraph-checkpoint-postgres>=2.0.21",
    "duckdb>=1.3.0",
    "langchain-anthropic>=0.3.15",
    "pylate>=1.2.0",
    "s3fs>=2025.3.0",
    "pandas>=2.2.0",
    "tabulate>=0.9.0",
    "setuptools>=80.9.0",
    "itsdangerous>=2.2.0",
    "geoalchemy2>=0.18.0",
    "structlog>=24.1.0",
<<<<<<< HEAD
    "httpx>=0.28.1",
    "asyncpg>=0.30.0",

=======
    "geoalchemy2>=0.18.0",
    "boto3>=1.38.27",
    "requests>=2.26.0",
>>>>>>> 069066c6
]

[dependency-groups]
dev = [
    "jupyterlab>=4.3.0",
    "pre-commit>=4.0.1",
    "ruff>=0.7.3",
    "pytest>=8.3.3",
    "matplotlib>=3.9.2",
    "geopandas>=1.0.1",
    "lancedb>=0.23.0",
]
frontend = [
    "streamlit>=1.40.1",
    "streamlit_folium>=0.23.2",
    "pandas==2.2.3",
    "python-dotenv==1.0.1",
    "geopandas==1.0.1",
    "folium-vectorgrid==0.1.3",
]

[tool.ruff]
# Set the maximum line length to 79.
line-length = 79

[tool.ruff.lint]
select = ["E", "F", "W", "Q", "I"]
ignore = ["E501"]

[tool.ruff.format]
quote-style = "double"

[build-system]
requires = ["hatchling"]
build-backend = "hatchling.build"

[tool.hatch.build.targets.wheel]
packages = ["src"]

[tool.uv]
default-groups = ["dev", "frontend"]<|MERGE_RESOLUTION|>--- conflicted
+++ resolved
@@ -44,15 +44,12 @@
     "itsdangerous>=2.2.0",
     "geoalchemy2>=0.18.0",
     "structlog>=24.1.0",
-<<<<<<< HEAD
     "httpx>=0.28.1",
     "asyncpg>=0.30.0",
 
-=======
     "geoalchemy2>=0.18.0",
     "boto3>=1.38.27",
     "requests>=2.26.0",
->>>>>>> 069066c6
 ]
 
 [dependency-groups]
