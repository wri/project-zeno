--- conflicted
+++ resolved
@@ -41,11 +41,8 @@
     "pandas>=2.2.0",
     "tabulate>=0.9.0",
     "setuptools>=80.9.0",
-<<<<<<< HEAD
     "itsdangerous>=2.2.0",
-=======
     "geoalchemy2>=0.18.0",
->>>>>>> 0c72f49a
     "structlog>=24.1.0",
 ]
 
