[project]
name = "project-zeno"
version = "0.1.0"
description = "Language Interface for Maps & WRI/LCL data APIs."
readme = "README.md"
requires-python = ">=3.11"
dependencies = [
    "langchain>=0.3.7",
    "langchain-anthropic>=0.2.4",
    "langchain-community>=0.3.5",
    "langchain-ollama>=0.2.0",
    "langchain-openai>=0.2.6",
    "streamlit>=1.40.0",
    "langfuse>=2.53.9",
    "langchain-chroma>=0.1.4",
    "langgraph>=0.2.45",
    "thefuzz>=0.22.1",
    "fastapi[standard]>=0.115.4",
    "watchdog>=5.0.3",
<<<<<<< HEAD
=======
    "uvicorn[standard]>=0.32.0",
>>>>>>> 63748687
]

[dependency-groups]
dev = [
    "jupyterlab>=4.3.0",
    "pre-commit>=4.0.1",
    "ruff>=0.7.3",
]

[tool.ruff]
# Set the maximum line length to 79.
line-length = 79

[tool.ruff.lint]
select = ["E", "F", "W", "Q", "I"]
ignore = ["E501"]

[tool.ruff.format]
quote-style = "double"<|MERGE_RESOLUTION|>--- conflicted
+++ resolved
@@ -17,10 +17,7 @@
     "thefuzz>=0.22.1",
     "fastapi[standard]>=0.115.4",
     "watchdog>=5.0.3",
-<<<<<<< HEAD
-=======
     "uvicorn[standard]>=0.32.0",
->>>>>>> 63748687
 ]
 
 [dependency-groups]
