import json
import os
import uuid
from dotenv import load_dotenv
import folium
import pandas as pd
import requests
import streamlit as st
from streamlit_folium import folium_static

load_dotenv()

API_BASE_URL = os.environ.get("API_BASE_URL")

# Initialize session state variables
if "zeno_session_id" not in st.session_state:
    st.session_state.zeno_session_id = str(uuid.uuid4())
if "current_options" not in st.session_state:
    st.session_state.current_options = None
if "current_question" not in st.session_state:
    st.session_state.current_question = None
if "messages" not in st.session_state:
    st.session_state.messages = []

st.header("Zeno")
st.caption("Your intelligent EcoBot, saving the forest faster than a 🐼 eats bamboo")

# Sidebar content
with st.sidebar:
    st.header("Meet Zeno!")
    st.write(
        """
    **Zeno** is your AI sidekick, trained on all your blog posts! It is a concious consumer and is consuming a local produce only. It can help you with questions about your blog posts. Give it a try!
    """
    )

    st.subheader("🧐 Try asking:")
    st.write(
        """
    - Provide data about disturbance alerts in Aveiro summarized by landcover
    - What is happening with Gold Mining Deforestation?
    - What do you know about Forest Protection in remote islands in Indonesia?
    - How many users are using GFW and how long did it take to get there?
    - I am interested in understanding tree cover loss
    - I am interested in biodiversity conservation in Argentina
    - I would like to explore helping with forest loss in Amazon
    - Show datasets related to mangrooves
    - Find forest fires in milan for the year 2022
    - Show stats on forest fires over Ihorombe for 2021
    """
    )

def display_message(message):
    """Helper function to display a single message"""
    if message["role"] == "user":
        st.chat_message("user").write(message["content"])
    elif message["role"] == "assistant":
        if message["type"] == "location":
            st.chat_message("assistant").write("Found location you searched for...")
            data = message["content"]
            artifact = data.get("artifact", {})
            for feature in artifact["features"]:
                st.chat_message("assistant").write(f"Found {feature['properties']['name']} in {feature['properties']['gadmid']}")

            geometry = artifact["features"][0]["geometry"]
            if geometry["type"] == "Polygon":
                pnt = geometry["coordinates"][0][0]
            else:
                pnt = geometry["coordinates"][0][0][0]

            m = folium.Map(location=[pnt[1], pnt[0]], zoom_start=11)
            g = folium.GeoJson(artifact).add_to(m)
            folium_static(m, width=700, height=500)
        elif message["type"] == "alerts":
            st.chat_message("assistant").write("Computing distributed alerts statistics...")
            table = json.loads(message["content"]["content"])
            st.bar_chart(pd.DataFrame(table).T)
        elif message["type"] == "context":
            st.chat_message("assistant").write(f"Adding context layer {message['content']}")
        else:
            st.chat_message("assistant").write(message["content"])

def handle_human_input_submission(selected_index):
    if st.session_state.current_options and selected_index is not None:
        with requests.post(
            f"{API_BASE_URL}/stream",
            json={
                "query": str(selected_index),
                "thread_id": st.session_state.zeno_session_id,
                "query_type": "human_input"
            },
            stream=True,
        ) as response:
            print("\n POST HUMAN INPUT...\n")
            handle_stream_response(response)

def handle_stream_response(stream):
    for chunk in stream.iter_lines():
        data = json.loads(chunk.decode("utf-8"))

        if data.get("type") == "human_input":
            # Store the options and question in session state
            st.session_state.current_options = data["options"]
            st.session_state.current_question = data["question"]
            st.session_state.waiting_for_input = True
            st.rerun()

        elif data.get("type") == "tool_call":
            message = None
            if data.get("tool_name") == "location-tool":
                message = {"role": "assistant", "type": "location", "content": data}
            elif data.get("tool_name") == "dist-alerts-tool":
                message = {"role": "assistant", "type": "alerts", "content": data}
            elif data.get("tool_name") == "context-layer-tool":
                message = {"role": "assistant", "type": "context", "content": data["content"]}
            else:
                message = {"role": "assistant", "type": "text", "content": data["content"]}

            if message:
                st.session_state.messages.append(message)
                display_message(message)

        elif data.get("type") == "update":
            message = {"role": "assistant", "type": "text", "content": data["content"]}
            st.session_state.messages.append(message)
            display_message(message)
        else:
            raise ValueError(f"Unknown message type: {data.get('type')}")

# Display chat history
for message in st.session_state.messages:
    display_message(message)

# Handle human input interface if options are available
if st.session_state.current_options:
    selected_option = st.selectbox(
        st.session_state.current_question,
        st.session_state.current_options,
        key="selected_option"
    )
    selected_index = st.session_state.current_options.index(selected_option)
    if st.button("Submit"):
        handle_human_input_submission(selected_index)
        # Clear the options after submission
        st.session_state.current_options = None
        st.session_state.current_question = None

# Main chat input
if user_input := st.chat_input("Type your message here..."):
    # Add user message to history
    message = {"role": "user", "type": "text", "content": user_input}
    st.session_state.messages.append(message)
    display_message(message)

    with requests.post(
        f"{API_BASE_URL}/stream",
        json={
            "query": user_input,
            "thread_id": st.session_state.zeno_session_id,
            "query_type": "query"
        },
        stream=True,
    ) as stream:
<<<<<<< HEAD
        for chunk in stream.iter_lines():
            data = json.loads(chunk.decode("utf-8"))
            artifact = data.pop("artifact", {})
            if data.get("tool_name") == "dist-alerts-tool":
                st.markdown("#### Dist alerts statistics")
                table = json.loads(data["message"])
                st.bar_chart(pd.DataFrame(table).T)
                st.markdown("#### Map of dist alerts")
            elif data.get("tool_name") == "context-layer-tool":
                st.markdown("#### Context layer")
                st.markdown(f"Using context layer **{data['message']}**")
            elif data.get("tool_name") == "location-tool":
                st.markdown("#### Matched location")
                for feat in artifact["features"]:
                    st.markdown(
                        f'Found area **{feat["properties"]["gadmid"]}** {feat["properties"]["name"]}'
                    )
                    st.markdown("#### Map of location")
            elif data.get("type") == "assistant":
                st.markdown("#### Assistant message")
                st.markdown(data["message"])
            else:
                st.write(data)
            if artifact and artifact.get("type") == "FeatureCollection":
                geom = artifact["features"][0]["geometry"]
                if geom["type"] == "Polygon":
                    pnt = geom["coordinates"][0][0]
                else:
                    pnt = geom["coordinates"][0][0][0]

                m = folium.Map(location=[pnt[1], pnt[0]], zoom_start=11)
                g = folium.GeoJson(
                    artifact,
                ).add_to(m)
                folium_static(m, width=700, height=500)
            elif artifact:
                st.write(artifact)
=======
        print("\nPOST...\n")
        handle_stream_response(stream)
>>>>>>> 6f725c83
<|MERGE_RESOLUTION|>--- conflicted
+++ resolved
@@ -50,6 +50,7 @@
     """
     )
 
+
 def display_message(message):
     """Helper function to display a single message"""
     if message["role"] == "user":
@@ -60,7 +61,9 @@
             data = message["content"]
             artifact = data.get("artifact", {})
             for feature in artifact["features"]:
-                st.chat_message("assistant").write(f"Found {feature['properties']['name']} in {feature['properties']['gadmid']}")
+                st.chat_message("assistant").write(
+                    f"Found {feature['properties']['name']} in {feature['properties']['gadmid']}"
+                )
 
             geometry = artifact["features"][0]["geometry"]
             if geometry["type"] == "Polygon":
@@ -72,13 +75,18 @@
             g = folium.GeoJson(artifact).add_to(m)
             folium_static(m, width=700, height=500)
         elif message["type"] == "alerts":
-            st.chat_message("assistant").write("Computing distributed alerts statistics...")
+            st.chat_message("assistant").write(
+                "Computing distributed alerts statistics..."
+            )
             table = json.loads(message["content"]["content"])
             st.bar_chart(pd.DataFrame(table).T)
         elif message["type"] == "context":
-            st.chat_message("assistant").write(f"Adding context layer {message['content']}")
+            st.chat_message("assistant").write(
+                f"Adding context layer {message['content']}"
+            )
         else:
             st.chat_message("assistant").write(message["content"])
+
 
 def handle_human_input_submission(selected_index):
     if st.session_state.current_options and selected_index is not None:
@@ -87,12 +95,13 @@
             json={
                 "query": str(selected_index),
                 "thread_id": st.session_state.zeno_session_id,
-                "query_type": "human_input"
+                "query_type": "human_input",
             },
             stream=True,
         ) as response:
             print("\n POST HUMAN INPUT...\n")
             handle_stream_response(response)
+
 
 def handle_stream_response(stream):
     for chunk in stream.iter_lines():
@@ -112,9 +121,17 @@
             elif data.get("tool_name") == "dist-alerts-tool":
                 message = {"role": "assistant", "type": "alerts", "content": data}
             elif data.get("tool_name") == "context-layer-tool":
-                message = {"role": "assistant", "type": "context", "content": data["content"]}
+                message = {
+                    "role": "assistant",
+                    "type": "context",
+                    "content": data["content"],
+                }
             else:
-                message = {"role": "assistant", "type": "text", "content": data["content"]}
+                message = {
+                    "role": "assistant",
+                    "type": "text",
+                    "content": data["content"],
+                }
 
             if message:
                 st.session_state.messages.append(message)
@@ -127,6 +144,7 @@
         else:
             raise ValueError(f"Unknown message type: {data.get('type')}")
 
+
 # Display chat history
 for message in st.session_state.messages:
     display_message(message)
@@ -136,7 +154,7 @@
     selected_option = st.selectbox(
         st.session_state.current_question,
         st.session_state.current_options,
-        key="selected_option"
+        key="selected_option",
     )
     selected_index = st.session_state.current_options.index(selected_option)
     if st.button("Submit"):
@@ -157,49 +175,9 @@
         json={
             "query": user_input,
             "thread_id": st.session_state.zeno_session_id,
-            "query_type": "query"
+            "query_type": "query",
         },
         stream=True,
     ) as stream:
-<<<<<<< HEAD
-        for chunk in stream.iter_lines():
-            data = json.loads(chunk.decode("utf-8"))
-            artifact = data.pop("artifact", {})
-            if data.get("tool_name") == "dist-alerts-tool":
-                st.markdown("#### Dist alerts statistics")
-                table = json.loads(data["message"])
-                st.bar_chart(pd.DataFrame(table).T)
-                st.markdown("#### Map of dist alerts")
-            elif data.get("tool_name") == "context-layer-tool":
-                st.markdown("#### Context layer")
-                st.markdown(f"Using context layer **{data['message']}**")
-            elif data.get("tool_name") == "location-tool":
-                st.markdown("#### Matched location")
-                for feat in artifact["features"]:
-                    st.markdown(
-                        f'Found area **{feat["properties"]["gadmid"]}** {feat["properties"]["name"]}'
-                    )
-                    st.markdown("#### Map of location")
-            elif data.get("type") == "assistant":
-                st.markdown("#### Assistant message")
-                st.markdown(data["message"])
-            else:
-                st.write(data)
-            if artifact and artifact.get("type") == "FeatureCollection":
-                geom = artifact["features"][0]["geometry"]
-                if geom["type"] == "Polygon":
-                    pnt = geom["coordinates"][0][0]
-                else:
-                    pnt = geom["coordinates"][0][0][0]
-
-                m = folium.Map(location=[pnt[1], pnt[0]], zoom_start=11)
-                g = folium.GeoJson(
-                    artifact,
-                ).add_to(m)
-                folium_static(m, width=700, height=500)
-            elif artifact:
-                st.write(artifact)
-=======
         print("\nPOST...\n")
-        handle_stream_response(stream)
->>>>>>> 6f725c83
+        handle_stream_response(stream)