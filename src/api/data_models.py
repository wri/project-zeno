from __future__ import annotations

from datetime import datetime, date
import enum
from pydantic import BaseModel, ConfigDict, alias_generators, field_validator
from sqlalchemy import Column, Date, DateTime, ForeignKey, String, Integer
from sqlalchemy.ext.declarative import declarative_base
from sqlalchemy.orm import relationship

Base = declarative_base()


class UserType(str, enum.Enum):
    ADMIN = "admin"
    REGULAR = "regular"


class UserOrm(Base):
    __tablename__ = "users"

    id = Column(String, primary_key=True, unique=True, nullable=False)
    name = Column(String, nullable=False)
    email = Column(String, unique=True, nullable=False)
    created_at = Column(DateTime, nullable=False, default=datetime.now())
    updated_at = Column(DateTime, nullable=False, default=datetime.now())
    user_type = Column(String, nullable=False, default=UserType.REGULAR.value)
    threads = relationship("ThreadOrm", back_populates="user")


class ThreadOrm(Base):
    __tablename__ = "threads"

    id = Column(String, primary_key=True, unique=True, nullable=False)
    user_id = Column(String, ForeignKey("users.id"), nullable=False)
    agent_id = Column(String, nullable=False)
    created_at = Column(DateTime, nullable=False, default=datetime.now())
    updated_at = Column(
        DateTime,
        nullable=False,
        default=datetime.now(),
        onupdate=datetime.now(),
    )
<<<<<<< HEAD
    user = relationship("UserOrm", back_populates="threads", foreign_keys=[user_id])


class DailyUsageOrm(Base):
    __tablename__ = "daily_usage"

    id = Column(String, primary_key=True, unique=True, nullable=False)
    date = Column(Date, nullable=False, primary_key=True, default=date.today())
    usage_count = Column(Integer, nullable=False, default=0)
=======
    name = Column(String, nullable=False, default="Unnamed Thread")
    user = relationship("UserOrm", back_populates="threads", foreign_keys=[user_id])
>>>>>>> 548ab556


class ThreadModel(BaseModel):
    model_config = ConfigDict(from_attributes=True)
    id: str
    user_id: str
    agent_id: str
    name: str
    created_at: datetime
    updated_at: datetime


class UserModel(BaseModel):
    model_config = ConfigDict(
        alias_generator=alias_generators.to_camel,
        from_attributes=True,
        populate_by_name=True,
    )
    id: str
    name: str
    email: str
    created_at: datetime
    updated_at: datetime
    threads: list[ThreadModel] = []
    user_type: UserType = UserType.REGULAR

    @field_validator("created_at", "updated_at", mode="before")
    def parse_dates(cls, value):
        if isinstance(value, str):
            try:
                return datetime.fromisoformat(value)
            except ValueError:
                return value
        return value


class DailyUsageModel(BaseModel):
    model_config = ConfigDict(from_attributes=True)
    id: str
    date: datetime
    usage_count: int

    @field_validator("date", mode="before")
    def parse_date(cls, value):
        if isinstance(value, str):
            try:
                return datetime.fromisoformat(value)
            except ValueError:
                return value
        return value<|MERGE_RESOLUTION|>--- conflicted
+++ resolved
@@ -40,7 +40,7 @@
         default=datetime.now(),
         onupdate=datetime.now(),
     )
-<<<<<<< HEAD
+    name = Column(String, nullable=False, default="Unnamed Thread")
     user = relationship("UserOrm", back_populates="threads", foreign_keys=[user_id])
 
 
@@ -50,10 +50,6 @@
     id = Column(String, primary_key=True, unique=True, nullable=False)
     date = Column(Date, nullable=False, primary_key=True, default=date.today())
     usage_count = Column(Integer, nullable=False, default=0)
-=======
-    name = Column(String, nullable=False, default="Unnamed Thread")
-    user = relationship("UserOrm", back_populates="threads", foreign_keys=[user_id])
->>>>>>> 548ab556
 
 
 class ThreadModel(BaseModel):
