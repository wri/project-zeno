from __future__ import annotations

from datetime import datetime, date
import enum
from uuid import UUID
from typing import List

<<<<<<< HEAD
from pydantic import BaseModel, ConfigDict, alias_generators, field_validator, Field
from sqlalchemy import Column, DateTime, ForeignKey, String
=======
from pydantic import BaseModel, ConfigDict, alias_generators, field_validator

from geojson_pydantic import Polygon

from sqlalchemy.dialects.postgresql import JSONB
from sqlalchemy.dialects.postgresql import UUID as PostgresUUID
from sqlalchemy import Column, Date, DateTime, ForeignKey, String, Integer, text
>>>>>>> 6baaac01
from sqlalchemy.ext.declarative import declarative_base
from sqlalchemy.orm import relationship

Base = declarative_base()


class UserType(str, enum.Enum):
    ADMIN = "admin"
    REGULAR = "regular"


class UserOrm(Base):
    __tablename__ = "users"

    id = Column(String, primary_key=True, unique=True, nullable=False)
    name = Column(String, nullable=False)
    email = Column(String, unique=True, nullable=False)
    created_at = Column(DateTime, nullable=False, default=datetime.now())
    updated_at = Column(DateTime, nullable=False, default=datetime.now())
    user_type = Column(String, nullable=False, default=UserType.REGULAR.value)
    threads = relationship("ThreadOrm", back_populates="user")
    custom_areas = relationship("CustomAreaOrm", back_populates="user")


class ThreadOrm(Base):
    __tablename__ = "threads"

    id = Column(String, primary_key=True, unique=True, nullable=False)
    user_id = Column(String, ForeignKey("users.id"), nullable=False)
    agent_id = Column(String, nullable=False)
    created_at = Column(DateTime, nullable=False, default=datetime.now())
    updated_at = Column(
        DateTime,
        nullable=False,
        default=datetime.now(),
        onupdate=datetime.now(),
    )
    name = Column(String, nullable=False, default="Unnamed Thread")
    user = relationship("UserOrm", back_populates="threads", foreign_keys=[user_id])


class DailyUsageOrm(Base):
    __tablename__ = "daily_usage"

    id = Column(String, primary_key=True, unique=True, nullable=False)
    date = Column(Date, nullable=False, primary_key=True, default=date.today())
    usage_count = Column(Integer, nullable=False, default=0)


class CustomAreaOrm(Base):
    __tablename__ = "custom_areas"

    id = Column(
        PostgresUUID, primary_key=True, server_default=text("gen_random_uuid()")
    )
    user_id = Column(String, ForeignKey("users.id"), nullable=False)
    name = Column(String, nullable=False)
    geometries = Column(JSONB, nullable=False)
    created_at = Column(DateTime, nullable=False, default=datetime.now())
    updated_at = Column(
        DateTime,
        nullable=False,
        default=datetime.now(),
        onupdate=datetime.now(),
    )

    user = relationship("UserOrm", back_populates="custom_areas")


class ThreadModel(BaseModel):
    model_config = ConfigDict(from_attributes=True)
    id: str
    user_id: str
    agent_id: str
    name: str
    created_at: datetime
    updated_at: datetime


class UserModel(BaseModel):
    """User model with relationships to threads and custom areas."""

    model_config = ConfigDict(
        alias_generator=alias_generators.to_camel,
        from_attributes=True,
        populate_by_name=True,
    )
    id: str
    name: str
    email: str
    created_at: datetime
    updated_at: datetime
    threads: list[ThreadModel] = []
    user_type: UserType = UserType.REGULAR

    @field_validator("created_at", "updated_at", mode="before")
    def parse_dates(cls, value):
        if isinstance(value, str):
            try:
                return datetime.fromisoformat(value)
            except ValueError:
                return value
        return value


<<<<<<< HEAD
class GeometryResponse(BaseModel):
    name: str = Field(..., description="Name of the geometry")
    subtype: str = Field(..., description="Subtype of the geometry")
    source: str = Field(..., description="Source of the geometry")
    src_id: int | str = Field(..., description="Source ID of the geometry")
    geometry: dict = Field(..., description="GeoJSON geometry")
=======
class DailyUsageModel(BaseModel):
    model_config = ConfigDict(from_attributes=True)
    id: str
    date: datetime
    usage_count: int

    @field_validator("date", mode="before")
    def parse_date(cls, value):
        if isinstance(value, str):
            try:
                return datetime.fromisoformat(value)
            except ValueError:
                return value
        return value


class CustomAreaModel(BaseModel):
    model_config = ConfigDict(from_attributes=True)
    id: UUID
    user_id: str
    name: str
    geometries: List
    created_at: datetime
    updated_at: datetime


class CustomAreaCreate(BaseModel):
    name: str
    geometries: List[Polygon]
>>>>>>> 6baaac01
<|MERGE_RESOLUTION|>--- conflicted
+++ resolved
@@ -5,18 +5,11 @@
 from uuid import UUID
 from typing import List
 
-<<<<<<< HEAD
 from pydantic import BaseModel, ConfigDict, alias_generators, field_validator, Field
-from sqlalchemy import Column, DateTime, ForeignKey, String
-=======
-from pydantic import BaseModel, ConfigDict, alias_generators, field_validator
-
 from geojson_pydantic import Polygon
-
 from sqlalchemy.dialects.postgresql import JSONB
 from sqlalchemy.dialects.postgresql import UUID as PostgresUUID
 from sqlalchemy import Column, Date, DateTime, ForeignKey, String, Integer, text
->>>>>>> 6baaac01
 from sqlalchemy.ext.declarative import declarative_base
 from sqlalchemy.orm import relationship
 
@@ -122,14 +115,14 @@
         return value
 
 
-<<<<<<< HEAD
 class GeometryResponse(BaseModel):
     name: str = Field(..., description="Name of the geometry")
     subtype: str = Field(..., description="Subtype of the geometry")
     source: str = Field(..., description="Source of the geometry")
     src_id: int | str = Field(..., description="Source ID of the geometry")
     geometry: dict = Field(..., description="GeoJSON geometry")
-=======
+
+
 class DailyUsageModel(BaseModel):
     model_config = ConfigDict(from_attributes=True)
     id: str
@@ -158,5 +151,4 @@
 
 class CustomAreaCreate(BaseModel):
     name: str
-    geometries: List[Polygon]
->>>>>>> 6baaac01
+    geometries: List[Polygon]