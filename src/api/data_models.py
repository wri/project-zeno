--- conflicted
+++ resolved
@@ -1,60 +1,21 @@
 from __future__ import annotations
 
 import enum
-<<<<<<< HEAD
-
-from sqlalchemy.dialects.postgresql import JSONB, UUID as PostgresUUID
-
-=======
-from collections.abc import AsyncGenerator
 from datetime import date, datetime
 
-from fastapi import Request
->>>>>>> 6b8e243f
 from sqlalchemy import (
     Column,
     Date,
     DateTime,
     ForeignKey,
-<<<<<<< HEAD
     String,
     Integer,
     text,
     UniqueConstraint,
 )
 
-=======
-    Integer,
-    String,
-    UniqueConstraint,
-    text,
-)
-from sqlalchemy.dialects.postgresql import JSONB
-from sqlalchemy.dialects.postgresql import UUID as PostgresUUID
-from sqlalchemy.ext.asyncio import (
-    AsyncEngine,
-    AsyncSession,
-    async_sessionmaker,
-    create_async_engine,
-)
+from sqlalchemy.dialects.postgresql import JSONB, UUID as PostgresUUID
 from sqlalchemy.orm import declarative_base, relationship
-
-Base = declarative_base()
-
-
-async def get_async_session(
-    request: Request,
-) -> AsyncGenerator[AsyncSession, None]:
-    async_session_maker = async_sessionmaker(
-        request.app.state.engine,
-        expire_on_commit=False,
-    )
-
-    async with async_session_maker() as session:
-        yield session
->>>>>>> 6b8e243f
-
-from sqlalchemy.orm import relationship, declarative_base
 
 Base = declarative_base()
 
@@ -92,9 +53,7 @@
         onupdate=datetime.now(),
     )
     name = Column(String, nullable=False, default="Unnamed Thread")
-    user = relationship(
-        "UserOrm", back_populates="threads", foreign_keys=[user_id]
-    )
+    user = relationship("UserOrm", back_populates="threads", foreign_keys=[user_id])
     ratings = relationship("RatingOrm", back_populates="thread")
 
 
@@ -102,14 +61,10 @@
     __tablename__ = "ratings"
     __table_args__ = (
         UniqueConstraint(
-<<<<<<< HEAD
-            "user_id", "thread_id", "trace_id", name="uq_user_thread_trace_rating"
-=======
             "user_id",
             "thread_id",
             "trace_id",
             name="uq_user_thread_trace_rating",
->>>>>>> 6b8e243f
         ),
     )
 
@@ -126,13 +81,7 @@
         default=datetime.now(),
         onupdate=datetime.now(),
     )
-<<<<<<< HEAD
     user = relationship("UserOrm", back_populates="ratings", foreign_keys=[user_id])
-=======
-    user = relationship(
-        "UserOrm", back_populates="ratings", foreign_keys=[user_id]
-    )
->>>>>>> 6b8e243f
     thread = relationship(
         "ThreadOrm", back_populates="ratings", foreign_keys=[thread_id]
     )
