import json
import os
from typing import Dict, Optional
from uuid import UUID
import uuid


import cachetools
import requests
<<<<<<< HEAD
from datetime import date


import structlog

from fastapi import Depends, FastAPI, Header, HTTPException, Request, Response, status
=======
# Load environment variables using shared utility
from src.utils.env_loader import load_environment_variables

load_environment_variables()

from fastapi import (
    Depends, FastAPI, Header, HTTPException, Request, Response, status
)
>>>>>>> 0c72f49a
from fastapi.middleware.cors import CORSMiddleware
from fastapi.responses import StreamingResponse
from itsdangerous import BadSignature, TimestampSigner
from langchain_core.load import dumps
from langchain_core.messages import HumanMessage
from langfuse.langchain import CallbackHandler
from pydantic import BaseModel, Field
from sqlalchemy import create_engine
from sqlalchemy.orm import sessionmaker
from sqlalchemy.dialects.postgresql import insert

from src.agents.agents import zeno, zeno_anonymous, checkpointer
from src.api.data_models import (
    ThreadModel,
    ThreadOrm,
    UserType,
    UserModel,
    UserOrm,
    DailyUsageOrm,
)


<<<<<<< HEAD
=======
from src.agents.agents import zeno
from src.api.data_models import (ThreadModel, ThreadOrm, UserModel, UserOrm,
                               CustomAreaModel, CustomAreaOrm, CustomAreaCreate)
>>>>>>> 0c72f49a
from src.utils.env_loader import load_environment_variables
from src.utils.logging_config import bind_request_logging_context, get_logger

# Load environment variables using shared utility
load_environment_variables()

logger = get_logger(__name__)

DOMAINS_ALLOWLIST = os.environ.get("DOMAINS_ALLOWLIST", "")
DATABASE_URL = os.environ["DATABASE_URL"]

# TODO: how to diferentiate between admin and regular users for limits?
# For now, we assume all users are regular users
# Question: will there be only 2 usage tiers? Do we want to set a default
# daily limit and then set custom limits for specific users? (we can use this
# approach to set daily quotas to -1 for unlimited users)
DAILY_QUOTA_WARNING_THRESHOLD = 5
ADMIN_USER_DAILY_QUOTA = 100
REGULAR_USER_DAILY_QUOTA = 25
ANONYMOUS_USER_DAILY_QUOTA = 10
ENABLE_QUOTA_CHECKING = True

engine = create_engine(DATABASE_URL)
SessionLocal = sessionmaker(autocommit=False, autoflush=False, bind=engine)

app = FastAPI(
    title="Zeno API",
    description="API for Zeno LangGraph-based agent workflow",
    version="0.1.0",
)

app.add_middleware(
    CORSMiddleware,
    allow_origins=["*"],
    allow_credentials=True,
    allow_methods=["*"],
    allow_headers=["*"],
)


@app.middleware("http")
async def logging_middleware(request: Request, call_next) -> Response:
    """Middleware to log requests and bind request ID to context."""
    req_id = uuid.uuid4().hex

    structlog.contextvars.clear_contextvars()
    structlog.contextvars.bind_contextvars(
        request_id=req_id,
    )

    # Log request start
    logger.info(
        "Request started",
        method=request.method,
        url=str(request.url),
        request_id=req_id,
    )

    # Call the next middleware or endpoint
    try:
        response: Response = await call_next(request)
    except Exception as e:
        logger.exception(
            "Request failed with error",
            method=request.method,
            url=str(request.url),
            error=str(e),
            request_id=req_id,
        )
        raise e
    finally:
        # Log request end
        logger.info(
            "Response sent",
            method=request.method,
            url=str(request.url),
            status_code=response.status_code,
            request_id=req_id,
        )
    return response


langfuse_handler = CallbackHandler()

# HTTP Middleware to asign/verify anonymous session IDs
signer = TimestampSigner(os.environ["COOKIE_SIGNER_SECRET_KEY"])


@app.middleware("http")
async def anonymous_id_middleware(request: Request, call_next):
    anon_cookie = request.cookies.get("anonymous_id")
    need_new = True

    if anon_cookie:
        try:
            # Verify signature & extract payload
            _ = signer.unsign(anon_cookie, max_age=365 * 24 * 3600)  # Cookie age: 1yr
            need_new = False
        except BadSignature:
            pass

    if need_new:
        raw_uuid = str(uuid.uuid4())
        signed = signer.sign(raw_uuid).decode()

    request.state.anonymous_id = signed if need_new else anon_cookie

    response: Response = await call_next(request)

    response.set_cookie(
        "anonymous_id",
        signed,
        max_age=365 * 24 * 3600,  # Cookie age: 1yr
        # secure=True,  # only over HTTPS
        httponly=True,  # JS cannot read
        samesite="Lax",
    )

    return response


class ChatRequest(BaseModel):
    query: str = Field(..., description="The query")
    user_persona: Optional[str] = Field(None, description="The user persona")

    # UI Context - can include multiple selections
    ui_context: Optional[dict] = (
        None  # {"aoi_selected": {...}, "dataset_selected": {...}, "daterange_selected": {...}}
    )

    # Pure UI actions - no query
    ui_action_only: Optional[bool] = False

    # Chat info
    thread_id: Optional[str] = Field(None, description="The thread ID")
    metadata: Optional[dict] = Field(None, description="The metadata")
    session_id: Optional[str] = Field(None, description="The session ID")
    user_id: Optional[str] = Field(None, description="The user ID")
    tags: Optional[list] = Field(None, description="The tags")


def pack(data):
    return json.dumps(data) + "\n"


def replay_chat(thread_id):
    config = {
        "configurable": {
            "thread_id": thread_id,
        }
    }

    try:
        # Fetch checkpoints for conversation/thread
        checkpoints = zeno.get_state_history(config=config)
        # consume checkpoints and sort them by step to process from
        # oldest to newest
        checkpoints = sorted(list(checkpoints), key=lambda x: x.metadata["step"])
        # Remove step -1 which is the initial empty state
        checkpoints = [c for c in checkpoints if c.metadata["step"] >= 0]

        # Variables to track rendered state elements and messages
        # so that we essentially just render the diff of the state
        # from one checkpoint to the next (in order to maintain the
        # correct ordering of messages and state updates)
        rendered_state_elements = {"messages": []}

        for checkpoint in checkpoints:

            update = {"messages": []}

            for message in checkpoint.values.get("messages", []):
                # Assert that message has content, and hasn't already been rendered
                if (
                    message.id in rendered_state_elements["messages"]
                    or not message.content
                ):
                    continue
                rendered_state_elements["messages"].append(message.id)

                update["messages"].append(message)

            # Render the rest of the state updates
            for key, value in checkpoint.values.items():

                if key == "messages":
                    continue  # Skip messages, already handled above

                # Skip if this state element has already been rendered
                if value in rendered_state_elements.setdefault(key, []):
                    continue
                rendered_state_elements[key].append(value)

                update[key] = value

            yield pack({"node": "agent", "update": dumps(update)})

    except Exception as e:
        logger.exception("Error during chat replay: %s", e)
        raise HTTPException(status_code=500, detail=str(e))


def stream_chat(
    query: str,
    user_persona: Optional[str] = None,
    ui_context: Optional[dict] = None,
    ui_action_only: Optional[bool] = False,
    thread_id: Optional[str] = None,
    metadata: Optional[Dict] = None,
    session_id: Optional[str] = None,
    user_id: Optional[str] = None,
    tags: Optional[list] = None,
):
    # Populate langfuse metadata
    if metadata:
        langfuse_handler.metadata = metadata
    if session_id:
        langfuse_handler.session_id = session_id
    if user_id:
        langfuse_handler.user_id = user_id
    if tags:
        langfuse_handler.tags = tags

    config = {
        # "callbacks": [langfuse_handler],
    }

    messages = []
    ui_action_message = []
    state_updates = {}

    if ui_context:
        for action_type, action_data in ui_context.items():
            match action_type:
                case "aoi_selected":
                    content = f"User selected AOI in UI: {action_data['aoi_name']}"
                    state_updates["aoi"] = action_data["aoi"]
                    state_updates["aoi_name"] = action_data["aoi_name"]
                    state_updates["subregion_aois"] = action_data["subregion_aois"]
                    state_updates["subregion"] = action_data["subregion"]
                    state_updates["subtype"] = action_data["subtype"]
                case "dataset_selected":
                    content = f"User selected dataset in UI: {action_data['dataset']['data_layer']}"
                    state_updates["dataset"] = action_data["dataset"]
                case "daterange_selected":
                    content = f"User selected daterange in UI: start_date:  {action_data['start_date']}, end_date: {action_data['end_date']}"
                    state_updates["start_date"] = action_data["start_date"]
                    state_updates["end_date"] = action_data["end_date"]
                case _:
                    content = f"User performed action in UI: {action_type}"
            ui_action_message.append(content)

    ui_message = HumanMessage(content="\n".join(ui_action_message))
    messages.append(ui_message)

    if not ui_action_only and query:
        messages.append(HumanMessage(content=query))
    else:
        # UI action only, no query, agent should acknowledge the UI updates & ask what's next
        messages.append(
            HumanMessage(
                content="User performed UI action only. Acknowledge the updates and ask what they would like to do next with their selections."
            )
        )

    state_updates["messages"] = messages
    state_updates["user_persona"] = user_persona
    try:
        # Use zeno_anonymous (zeno agent without checkpointer) for
        # anonymous users by default
        zeno_agent = zeno_anonymous
        if thread_id:
            # thread_id is provided if the user is authenticated,
            # use main zeno agent (with checkpointer)
            zeno_agent = zeno
            config["configurable"] = {"thread_id": thread_id}

        stream = zeno_agent.stream(
            state_updates,
            config=config,
            stream_mode="updates",
            subgraphs=False,
        )

        for update in stream:
            try:
                node = next(iter(update.keys()))
                yield pack(
                    {
                        "node": node,
                        "update": dumps(update[node]),
                    }
                )
            except Exception as e:
                # Send error as a stream event instead of raising
                yield pack(
                    {
                        "node": "error",
                        "update": dumps(
                            {
                                "error": True,
                                "message": str(e),  # String representation of the error
                                "error_type": type(e).__name__,  # Exception class name
                                "type": "stream_processing_error",
                            }
                        ),
                    }
                )
                # Continue processing other updates if possible
                continue

    except Exception as e:
        logger.exception("Error during chat streaming: %s", e)
        # Initial stream setup error - send as error event
        yield pack(
            {
                "node": "error",
                "update": dumps(
                    {
                        "error": True,
                        "message": str(e),  # String representation of the error
                        "error_type": type(e).__name__,  # Exception class name
                        "type": "stream_initialization_error",
                        "fatal": True,  # Indicates stream cannot continue
                    }
                ),
            }
        )


<<<<<<< HEAD
=======
DOMAINS_ALLOWLIST = os.environ.get("DOMAINS_ALLOWLIST", "")
DATABASE_URL = os.environ["DATABASE_URL"]
engine = create_engine(DATABASE_URL)


def get_session():
    Session = sessionmaker(autocommit=False, autoflush=False, bind=engine)
    with Session() as session:
        yield session


>>>>>>> 0c72f49a
# LRU cache for user info, keyed by token
_user_info_cache = cachetools.TTLCache(maxsize=1024, ttl=60 * 60 * 24)  # 1 day


@cachetools.cached(_user_info_cache)
def fetch_user_from_rw_api(
    authorization: Optional[str] = Header(None),
    domains_allowlist: Optional[str] = DOMAINS_ALLOWLIST,
) -> UserModel:

    if not authorization:
        return None

    if not authorization.startswith("Bearer "):
        raise HTTPException(
            status_code=status.HTTP_401_UNAUTHORIZED,
            detail="Missing Bearer token",
        )

    token = authorization.split(" ")[1]
    try:
        resp = requests.get(
            "https://api.resourcewatch.org/auth/user/me",
            headers={
                "Content-Type": "application/json",
                "Authorization": f"Bearer {token}",
            },
            timeout=10,
        )
    except Exception as e:
        logger.exception(f"Error contacting Resource Watch: {e}")
        raise HTTPException(
            status_code=502, detail=f"Error contacting Resource Watch: {e}"
        )
    if resp.status_code != 200:
        raise HTTPException(status_code=resp.status_code, detail=resp.text)

    user_info = resp.json()
    if "name" not in user_info:
        logger.warning(
            "User info does not contain 'name' field, using email account name as fallback",
            email=user_info.get("email", None),
        )
        user_info["name"] = user_info["email"].split("@")[0]

    if isinstance(domains_allowlist, str):
        domains_allowlist = domains_allowlist.split(",")

    if user_info["email"].split("@")[-1].lower() not in domains_allowlist:
        raise HTTPException(
            status_code=status.HTTP_403_FORBIDDEN,
            detail="User not allowed to access this API",
        )

    return UserModel.model_validate(user_info)


<<<<<<< HEAD
async def fetch_user(user_info: Optional[UserModel] = Depends(fetch_user_from_rw_api)):
=======
async def fetch_user(
    user_info: UserModel = Depends(fetch_user_from_rw_api), session=Depends(get_session)
):
>>>>>>> 0c72f49a
    """
    Requires Authorization
    """
    if not user_info:
        return None

    user = session.query(UserOrm).filter_by(id=user_info.id).first()
    if not user:
        user = UserOrm(**user_info.model_dump())
        session.add(user)
        session.commit()
        session.refresh(user)
    # Convert to Pydantic model while session is open
    user_model = UserModel.model_validate(user)
    # Bind user info to request context for logging
    bind_request_logging_context(user_id=user_model.id)
    return user_model


def check_quota(
    request: Request, user: Optional[UserModel] = Depends(fetch_user_from_rw_api)
):

    if not ENABLE_QUOTA_CHECKING:
        return {}

    DAILY_QUOTA = ANONYMOUS_USER_DAILY_QUOTA
    # 1. Get calling user
    if not user:
        if anon := request.cookies.get("anon_id"):
            identity = f"anon:{anon}"
        else:
            identity = f"anon:{request.state.anonymous_id}"

    else:
        print("USER: ", user)
        DAILY_QUOTA = (
            ADMIN_USER_DAILY_QUOTA
            if user.user_type == UserType.ADMIN
            else REGULAR_USER_DAILY_QUOTA
        )
        identity = f"user:{user.id}"

    today = date.today()

    # 2. Atomically "insert or increment" with ON CONFLICT
    stmt = (
        insert(DailyUsageOrm)
        .values(id=identity, date=today, usage_count=1)
        # Composite PK = (id, date)
        .on_conflict_do_update(
            index_elements=["id", "date"],
            set_={"usage_count": DailyUsageOrm.usage_count + 1},
        )
        .returning(DailyUsageOrm.usage_count)
    )
    with SessionLocal() as db:
        result = db.execute(stmt)
        count = result.scalar()
        db.commit()  # commit the upsert

    # 3. Enforce the quota
    if count > DAILY_QUOTA:
        raise HTTPException(
            status_code=429,
            detail=f"Daily free limit of {DAILY_QUOTA} exceeded; please try again tomorrow.",
        )

    if count >= DAILY_QUOTA - DAILY_QUOTA_WARNING_THRESHOLD:
        return {
            "warning": f"User {identity} is approaching daily quota limit ({count} prompts out of {DAILY_QUOTA})"
        }

    return {}


@app.post("/api/chat")
async def chat(
    request: ChatRequest,
    user: UserModel = Depends(fetch_user),
<<<<<<< HEAD
    quota_info: dict = Depends(check_quota),
=======
    session=Depends(get_session),
>>>>>>> 0c72f49a
):
    """
    Chat endpoint for Zeno.

    Args:
        request: The chat request
        user: The user, authenticated against the WRI API (injected via FastAPI dependency)

    Returns:
        The streamed response
    """
<<<<<<< HEAD

    thread_id = None
    if user:
        # only bind user info to context if user is authenticated
        # since we bind the request context to the thread_id
        bind_request_logging_context(
            thread_id=request.thread_id,
            session_id=request.session_id,
            query=request.query,
        )
        with SessionLocal() as db:
            thread = (
                db.query(ThreadOrm)
                .filter_by(id=request.thread_id, user_id=user.id)
                .first()
            )
            if not thread:
                thread = ThreadOrm(
                    id=request.thread_id, user_id=user.id, agent_id="UniGuana"
                )

                db.add(thread)
                db.commit()
                db.refresh(thread)
                thread_id = thread.id
=======
    bind_request_logging_context(
        thread_id=request.thread_id, session_id=request.session_id, query=request.query
    )
    thread = (
        session.query(ThreadOrm).filter_by(id=request.thread_id, user_id=user.id).first()
    )
    if not thread:
        thread = ThreadOrm(
            id=request.thread_id, user_id=user.id, agent_id="UniGuana"
        )
        session.add(thread)
        session.commit()
        session.refresh(thread)
>>>>>>> 0c72f49a

    try:
        headers = {}
        if "warning" in quota_info:
            headers["X-Quota-Warning"] = quota_info["warning"]

        return StreamingResponse(
            stream_chat(
                query=request.query,
                user_persona=request.user_persona,
                thread_id=thread_id,
                ui_context=request.ui_context,
                ui_action_only=request.ui_action_only,
                metadata=request.metadata,
                session_id=request.session_id,
                user_id=request.user_id,
                tags=request.tags,
            ),
            media_type="application/x-ndjson",
            headers=headers if headers else None,
        )
    except Exception as e:
        logger.exception(
            "Chat request failed",
            error=str(e),
            error_type=type(e).__name__,
            thread_id=request.thread_id,
        )
        raise HTTPException(status_code=500, detail=str(e))


@app.get("/api/threads", response_model=list[ThreadModel])
def list_threads(
    user: UserModel = Depends(fetch_user), session=Depends(get_session)
):
    """
    Requires Authorization
    """
    threads = session.query(ThreadOrm).filter_by(user_id=user.id).all()
    return [ThreadModel.model_validate(thread) for thread in threads]


@app.get("/api/threads/{thread_id}")
def get_thread(
    thread_id: str,
    user: UserModel = Depends(fetch_user),
    session=Depends(get_session),
):
    """
    Requires Authorization
    """
    thread = session.query(ThreadOrm).filter_by(user_id=user.id, id=thread_id).first()
    if not thread:
        logger.warning("Thread not found", thread_id=thread_id)
        raise HTTPException(status_code=404, detail="Thread not found")

    thread_id = thread.id

    try:
        logger.debug("Replaying thread", thread_id=thread_id)
        return StreamingResponse(
            replay_chat(thread_id=thread_id),
            media_type="application/x-ndjson",
        )
    except Exception as e:
        logger.exception("Replay failed", thread_id=thread_id)
        raise HTTPException(status_code=500, detail=str(e))


class ThreadUpdateRequest(BaseModel):
    name: Optional[str] = Field(None, description="The name of the thread")


@app.patch("/api/threads/{thread_id}", response_model=ThreadModel)
def update_thread(
    thread_id: str,
    request: ThreadUpdateRequest,
    user: UserModel = Depends(fetch_user),
    session=Depends(get_session),
):
    """
    Requires Authorization
    """
    thread = session.query(ThreadOrm).filter_by(user_id=user.id, id=thread_id).first()
    if not thread:
        raise HTTPException(status_code=404, detail="Thread not found")

    for key, value in request.model_dump().items():
        setattr(thread, key, value)
    session.commit()
    session.refresh(thread)
    return ThreadModel.model_validate(thread)


@app.delete("/api/threads/{thread_id}", status_code=204)
def delete_thread(
    thread_id: str,
    user: UserModel = Depends(fetch_user),
    session=Depends(get_session),
):
    """
    Requires Authorization
    """

    checkpointer.delete_thread(thread_id)

    thread = session.query(ThreadOrm).filter_by(user_id=user.id, id=thread_id).first()
    if not thread:
        raise HTTPException(status_code=404, detail="Thread not found")

    session.delete(thread)
    session.commit()
    return {"detail": "Thread deleted successfully"}


@app.get("/api/auth/me", response_model=UserModel)
async def auth_me(user: UserModel = Depends(fetch_user)):
    """
    Requires Authorization: Bearer <JWT>
    Forwards the JWT to Resource Watch API and returns user info.
    """

    return user


@app.post("/api/custom_areas/", response_model=CustomAreaModel)
def create_custom_area(
    area: CustomAreaCreate,
    user: UserModel = Depends(fetch_user),
    session=Depends(get_session),
):
    """Create a new custom area for the authenticated user."""
    custom_area = CustomAreaOrm(
        user_id=user.id,
        name=area.name,
        geometries=[i.model_dump_json() for i in area.geometries]
    )
    session.add(custom_area)
    session.commit()
    session.refresh(custom_area)

    return CustomAreaModel(
        id=custom_area.id,
        user_id=custom_area.user_id,
        name=custom_area.name,
        created_at=custom_area.created_at,
        updated_at=custom_area.updated_at,
        geometries=[json.loads(i) for i in custom_area.geometries],
    )


@app.get("/api/custom_areas/", response_model=list[CustomAreaModel])
def list_custom_areas(
    user: UserModel = Depends(fetch_user), session=Depends(get_session)
):
    """List all custom areas belonging to the authenticated user."""
    areas = session.query(CustomAreaOrm).filter_by(user_id=user.id).all()
    results = []
    for area in areas:
        area.geometries = [json.loads(i) for i in area.geometries]
        results.append(area)
    return results


@app.get("/api/custom_areas/{area_id}", response_model=CustomAreaModel)
def get_custom_area(
    area_id: UUID,
    user: UserModel = Depends(fetch_user),
    session=Depends(get_session),
):
    """Get a specific custom area by ID."""
    custom_area = session.query(CustomAreaOrm).filter_by(id=area_id, user_id=user.id).first()
    if not custom_area:
        raise HTTPException(status_code=404, detail="Custom area not found")

    return CustomAreaModel(
        id=custom_area.id,
        user_id=custom_area.user_id,
        name=custom_area.name,
        created_at=custom_area.created_at,
        updated_at=custom_area.updated_at,
        geometries=[json.loads(i) for i in custom_area.geometries],
    )


@app.patch("/api/custom_areas/{area_id}", response_model=CustomAreaModel)
def update_custom_area_name(
    area_id: UUID,
    payload: dict,
    user: UserModel = Depends(fetch_user),
    session=Depends(get_session),
):
    """Update the name of a custom area."""
    area = session.query(CustomAreaOrm).filter_by(id=area_id, user_id=user.id).first()
    if not area:
        raise HTTPException(status_code=404, detail="Custom area not found")
    area.name = payload["name"]
    session.commit()
    session.refresh(area)

    return CustomAreaModel(
        id=area.id,
        user_id=area.user_id,
        name=area.name,
        created_at=area.created_at,
        updated_at=area.updated_at,
        geometries=[json.loads(i) for i in area.geometries]
    )


@app.delete("/api/custom_areas/{area_id}", status_code=204)
def delete_custom_area(
    area_id: UUID,
    user: UserModel = Depends(fetch_user),
    session=Depends(get_session),
):
    """Delete a custom area."""
    area = session.query(CustomAreaOrm).filter_by(id=area_id, user_id=user.id).first()
    if not area:
        raise HTTPException(status_code=404, detail="Custom area not found")
    session.delete(area)
    session.commit()<|MERGE_RESOLUTION|>--- conflicted
+++ resolved
@@ -3,27 +3,13 @@
 from typing import Dict, Optional
 from uuid import UUID
 import uuid
-
-
 import cachetools
 import requests
-<<<<<<< HEAD
 from datetime import date
 
-
 import structlog
 
 from fastapi import Depends, FastAPI, Header, HTTPException, Request, Response, status
-=======
-# Load environment variables using shared utility
-from src.utils.env_loader import load_environment_variables
-
-load_environment_variables()
-
-from fastapi import (
-    Depends, FastAPI, Header, HTTPException, Request, Response, status
-)
->>>>>>> 0c72f49a
 from fastapi.middleware.cors import CORSMiddleware
 from fastapi.responses import StreamingResponse
 from itsdangerous import BadSignature, TimestampSigner
@@ -46,14 +32,8 @@
 )
 
 
-<<<<<<< HEAD
-=======
-from src.agents.agents import zeno
-from src.api.data_models import (ThreadModel, ThreadOrm, UserModel, UserOrm,
-                               CustomAreaModel, CustomAreaOrm, CustomAreaCreate)
->>>>>>> 0c72f49a
+from src.utils.logging_config import bind_request_logging_context, get_logger
 from src.utils.env_loader import load_environment_variables
-from src.utils.logging_config import bind_request_logging_context, get_logger
 
 # Load environment variables using shared utility
 load_environment_variables()
@@ -62,6 +42,8 @@
 
 DOMAINS_ALLOWLIST = os.environ.get("DOMAINS_ALLOWLIST", "")
 DATABASE_URL = os.environ["DATABASE_URL"]
+engine = create_engine(DATABASE_URL)
+
 
 # TODO: how to diferentiate between admin and regular users for limits?
 # For now, we assume all users are regular users
@@ -74,8 +56,7 @@
 ANONYMOUS_USER_DAILY_QUOTA = 10
 ENABLE_QUOTA_CHECKING = True
 
-engine = create_engine(DATABASE_URL)
-SessionLocal = sessionmaker(autocommit=False, autoflush=False, bind=engine)
+# SessionLocal = sessionmaker(autocommit=False, autoflush=False, bind=engine)
 
 app = FastAPI(
     title="Zeno API",
@@ -382,20 +363,12 @@
         )
 
 
-<<<<<<< HEAD
-=======
-DOMAINS_ALLOWLIST = os.environ.get("DOMAINS_ALLOWLIST", "")
-DATABASE_URL = os.environ["DATABASE_URL"]
-engine = create_engine(DATABASE_URL)
-
-
 def get_session():
     Session = sessionmaker(autocommit=False, autoflush=False, bind=engine)
     with Session() as session:
         yield session
 
 
->>>>>>> 0c72f49a
 # LRU cache for user info, keyed by token
 _user_info_cache = cachetools.TTLCache(maxsize=1024, ttl=60 * 60 * 24)  # 1 day
 
@@ -453,13 +426,9 @@
     return UserModel.model_validate(user_info)
 
 
-<<<<<<< HEAD
-async def fetch_user(user_info: Optional[UserModel] = Depends(fetch_user_from_rw_api)):
-=======
 async def fetch_user(
     user_info: UserModel = Depends(fetch_user_from_rw_api), session=Depends(get_session)
 ):
->>>>>>> 0c72f49a
     """
     Requires Authorization
     """
@@ -480,7 +449,9 @@
 
 
 def check_quota(
-    request: Request, user: Optional[UserModel] = Depends(fetch_user_from_rw_api)
+    request: Request,
+    user: Optional[UserModel] = Depends(fetch_user_from_rw_api),
+    session=Depends(get_session),
 ):
 
     if not ENABLE_QUOTA_CHECKING:
@@ -495,7 +466,6 @@
             identity = f"anon:{request.state.anonymous_id}"
 
     else:
-        print("USER: ", user)
         DAILY_QUOTA = (
             ADMIN_USER_DAILY_QUOTA
             if user.user_type == UserType.ADMIN
@@ -516,10 +486,9 @@
         )
         .returning(DailyUsageOrm.usage_count)
     )
-    with SessionLocal() as db:
-        result = db.execute(stmt)
-        count = result.scalar()
-        db.commit()  # commit the upsert
+    result = session.execute(stmt)
+    count = result.scalar()
+    session.commit()  # commit the upsert
 
     # 3. Enforce the quota
     if count > DAILY_QUOTA:
@@ -540,11 +509,8 @@
 async def chat(
     request: ChatRequest,
     user: UserModel = Depends(fetch_user),
-<<<<<<< HEAD
     quota_info: dict = Depends(check_quota),
-=======
-    session=Depends(get_session),
->>>>>>> 0c72f49a
+    session=Depends(get_session),
 ):
     """
     Chat endpoint for Zeno.
@@ -556,47 +522,30 @@
     Returns:
         The streamed response
     """
-<<<<<<< HEAD
 
     thread_id = None
     if user:
-        # only bind user info to context if user is authenticated
-        # since we bind the request context to the thread_id
+        # Does this function require a thread_id
+        # to bind the request? If the user is not
+        # authenticated, we won't store their thread
+        # therefore there won't be an id (we could
+        # persist threads using session_id for anonymous
+        # users, and then be able to use a thread_id)
         bind_request_logging_context(
             thread_id=request.thread_id,
             session_id=request.session_id,
             query=request.query,
         )
-        with SessionLocal() as db:
-            thread = (
-                db.query(ThreadOrm)
-                .filter_by(id=request.thread_id, user_id=user.id)
-                .first()
-            )
-            if not thread:
-                thread = ThreadOrm(
-                    id=request.thread_id, user_id=user.id, agent_id="UniGuana"
-                )
-
-                db.add(thread)
-                db.commit()
-                db.refresh(thread)
-                thread_id = thread.id
-=======
-    bind_request_logging_context(
-        thread_id=request.thread_id, session_id=request.session_id, query=request.query
-    )
-    thread = (
-        session.query(ThreadOrm).filter_by(id=request.thread_id, user_id=user.id).first()
-    )
+        thread = (
+            session.query(ThreadOrm)
+            .filter_by(id=request.thread_id, user_id=user.id)
+            .first()
+        )
     if not thread:
-        thread = ThreadOrm(
-            id=request.thread_id, user_id=user.id, agent_id="UniGuana"
-        )
+        thread = ThreadOrm(id=request.thread_id, user_id=user.id, agent_id="UniGuana")
         session.add(thread)
         session.commit()
         session.refresh(thread)
->>>>>>> 0c72f49a
 
     try:
         headers = {}
@@ -629,9 +578,7 @@
 
 
 @app.get("/api/threads", response_model=list[ThreadModel])
-def list_threads(
-    user: UserModel = Depends(fetch_user), session=Depends(get_session)
-):
+def list_threads(user: UserModel = Depends(fetch_user), session=Depends(get_session)):
     """
     Requires Authorization
     """
@@ -732,7 +679,7 @@
     custom_area = CustomAreaOrm(
         user_id=user.id,
         name=area.name,
-        geometries=[i.model_dump_json() for i in area.geometries]
+        geometries=[i.model_dump_json() for i in area.geometries],
     )
     session.add(custom_area)
     session.commit()
@@ -768,7 +715,9 @@
     session=Depends(get_session),
 ):
     """Get a specific custom area by ID."""
-    custom_area = session.query(CustomAreaOrm).filter_by(id=area_id, user_id=user.id).first()
+    custom_area = (
+        session.query(CustomAreaOrm).filter_by(id=area_id, user_id=user.id).first()
+    )
     if not custom_area:
         raise HTTPException(status_code=404, detail="Custom area not found")
 
@@ -803,7 +752,7 @@
         name=area.name,
         created_at=area.created_at,
         updated_at=area.updated_at,
-        geometries=[json.loads(i) for i in area.geometries]
+        geometries=[json.loads(i) for i in area.geometries],
     )
 
 
