--- conflicted
+++ resolved
@@ -7,19 +7,9 @@
 from dotenv import load_dotenv
 import os
 
-<<<<<<< HEAD
-# Load environment variables - .env first (base), then .env.local (overrides)
-load_dotenv()  # Load base environment from .env
-if os.path.exists('.env.local'):
-    load_dotenv('.env.local', override=True)  # Override with local development settings
-    print("🔧 Loaded .env + .env.local (development mode with overrides)")
-else:
-    print("🚀 Loaded .env only (production mode)")
-=======
 # Load environment variables using shared utility
 from src.utils.env_loader import load_environment_variables
 load_environment_variables()
->>>>>>> 6c3a1c52
 
 from fastapi import FastAPI, HTTPException, Header, Depends, status
 from fastapi.middleware.cors import CORSMiddleware
