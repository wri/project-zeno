--- conflicted
+++ resolved
@@ -1,7 +1,6 @@
 import json
 import os
 from typing import Dict, Optional
-<<<<<<< HEAD
 from uuid import UUID
 import uuid
 
@@ -18,12 +17,6 @@
 from fastapi import (
     Depends, FastAPI, Header, HTTPException, Request, Response, status
 )
-=======
-import uuid
-
-import cachetools
-from fastapi import Depends, FastAPI, Header, HTTPException, Request, Response, status
->>>>>>> 548ab556
 from fastapi.middleware.cors import CORSMiddleware
 from fastapi.responses import StreamingResponse
 from langchain_core.load import dumps
@@ -35,14 +28,9 @@
 from sqlalchemy.orm import sessionmaker
 import structlog
 
-<<<<<<< HEAD
 from src.agents.agents import zeno
 from src.api.data_models import (ThreadModel, ThreadOrm, UserModel, UserOrm,
                                CustomAreaModel, CustomAreaOrm, CustomAreaCreate)
-=======
-from src.agents.agents import zeno, checkpointer
-from src.api.data_models import ThreadModel, ThreadOrm, UserModel, UserOrm
->>>>>>> 548ab556
 from src.utils.env_loader import load_environment_variables
 from src.utils.logging_config import bind_request_logging_context, get_logger
 
