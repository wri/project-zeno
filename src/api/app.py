--- conflicted
+++ resolved
@@ -379,9 +379,9 @@
                 )
                 # Continue processing other updates if possible
                 continue
-        
+
         # Send trace ID after stream completes
-        trace_id = getattr(langfuse_handler, 'last_trace_id', None)
+        trace_id = getattr(langfuse_handler, "last_trace_id", None)
         if trace_id:
             yield pack(
                 {
@@ -435,11 +435,6 @@
     if token and token in _user_info_cache:
         return _user_info_cache[token]
 
-<<<<<<< HEAD
-    token = authorization.split(" ")[1]
-
-=======
->>>>>>> 2f694a0b
     try:
         resp = requests.get(
             "https://api.resourcewatch.org/auth/user/me",
@@ -468,16 +463,12 @@
         )
         user_info["name"] = user_info["email"].split("@")[0]
 
-<<<<<<< HEAD
-    if user_info["email"].split("@")[-1].lower() not in domains_allowlist.split(","):
-=======
     domains_allowlist = APISettings.domains_allowlist
 
     if isinstance(domains_allowlist, str):
         domains_allowlist = domains_allowlist.split(",")
 
     if user_info["email"].split("@")[-1].lower() not in domains_allowlist:
->>>>>>> 2f694a0b
         raise HTTPException(
             status_code=status.HTTP_403_FORBIDDEN,
             detail="User not allowed to access this API",
@@ -742,6 +733,7 @@
         logger.exception("Error generating area name: %s", e)
         raise HTTPException(status_code=500, detail=str(e))
 
+
 @app.delete("/api/threads/{thread_id}", status_code=204)
 async def delete_thread(
     thread_id: str,
