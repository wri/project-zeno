--- conflicted
+++ resolved
@@ -50,12 +50,7 @@
     ThreadModel,
     UserModel,
 )
-<<<<<<< HEAD
 from src.utils.database import get_async_engine
-from src.utils.env_loader import load_environment_variables
-from src.utils.logging_config import bind_request_logging_context, get_logger
-=======
->>>>>>> 6b8e243f
 from src.utils.config import APISettings
 from src.utils.env_loader import load_environment_variables
 from src.utils.geocoding_helpers import (
@@ -177,9 +172,7 @@
     if anon_cookie:
         try:
             # Verify signature & extract payload
-            _ = signer.unsign(
-                anon_cookie, max_age=365 * 24 * 3600
-            )  # Cookie age: 1yr
+            _ = signer.unsign(anon_cookie, max_age=365 * 24 * 3600)  # Cookie age: 1yr
             need_new = False
         except BadSignature:
             pass
@@ -219,12 +212,8 @@
         # Fetch checkpoints for conversation/thread
         # consume checkpoints and sort them by step to process from
         # oldest to newest. Skip step -1 which is the initial empty state
-        checkpoints = [
-            c async for c in zeno_async.aget_state_history(config=config)
-        ]
-        checkpoints = sorted(
-            list(checkpoints), key=lambda x: x.metadata["step"]
-        )
+        checkpoints = [c async for c in zeno_async.aget_state_history(config=config)]
+        checkpoints = sorted(list(checkpoints), key=lambda x: x.metadata["step"])
         checkpoints = [c for c in checkpoints if c.metadata["step"] >= 0]
 
         # Track rendered state elements and messages.
@@ -265,9 +254,7 @@
             node_type = (
                 "agent"
                 if mtypes == {"ai"} or len(mtypes) > 1
-                else "tools"
-                if mtypes == {"tool"}
-                else "human"
+                else "tools" if mtypes == {"tool"} else "human"
             )
 
             update = {
@@ -326,9 +313,7 @@
                     content = f"User selected AOI in UI: {action_data['aoi_name']}\n\n"
                     state_updates["aoi"] = action_data["aoi"]
                     state_updates["aoi_name"] = action_data["aoi_name"]
-                    state_updates["subregion_aois"] = action_data[
-                        "subregion_aois"
-                    ]
+                    state_updates["subregion_aois"] = action_data["subregion_aois"]
                     state_updates["subregion"] = action_data["subregion"]
                     state_updates["subtype"] = action_data["subtype"]
                 case "dataset_selected":
@@ -384,12 +369,8 @@
                         "update": dumps(
                             {
                                 "error": True,
-                                "message": str(
-                                    e
-                                ),  # String representation of the error
-                                "error_type": type(
-                                    e
-                                ).__name__,  # Exception class name
+                                "message": str(e),  # String representation of the error
+                                "error_type": type(e).__name__,  # Exception class name
                                 "type": "stream_processing_error",
                             }
                         ),
@@ -417,9 +398,7 @@
                 "update": dumps(
                     {
                         "error": True,
-                        "message": str(
-                            e
-                        ),  # String representation of the error
+                        "message": str(e),  # String representation of the error
                         "error_type": type(e).__name__,  # Exception class name
                         "type": "stream_initialization_error",
                         "fatal": True,  # Indicates stream cannot continue
@@ -665,9 +644,7 @@
             session_id=request.session_id,
             query=request.query,
         )
-        stmt = select(ThreadOrm).filter_by(
-            id=request.thread_id, user_id=user.id
-        )
+        stmt = select(ThreadOrm).filter_by(id=request.thread_id, user_id=user.id)
         result = await session.execute(stmt)
         thread = result.scalars().first()
         if not thread:
@@ -875,9 +852,7 @@
         # Parse GeoJSON string
         try:
             geometry = (
-                json.loads(result.geometry_json)
-                if result.geometry_json
-                else None
+                json.loads(result.geometry_json) if result.geometry_json else None
             )
         except json.JSONDecodeError:
             logger.error(f"Failed to parse GeoJSON for {source}:{src_id}")
@@ -973,9 +948,7 @@
     result = await session.execute(stmt)
     thread = result.scalars().first()
     if not thread:
-        raise HTTPException(
-            status_code=404, detail="Thread not found or access denied"
-        )
+        raise HTTPException(status_code=404, detail="Thread not found or access denied")
 
     # Check if the rating already exists (upsert logic)
     stmt = select(RatingOrm).filter_by(
