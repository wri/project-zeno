--- conflicted
+++ resolved
@@ -17,25 +17,8 @@
 from langchain_core.messages import HumanMessage
 from langfuse.langchain import CallbackHandler
 from pydantic import BaseModel, Field
-<<<<<<< HEAD
 import requests
 from sqlalchemy import create_engine, text
-from sqlalchemy.orm import sessionmaker
-import structlog
-
-from src.agents.agents import zeno, checkpointer
-from src.api.data_models import (
-    ThreadModel,
-    ThreadOrm,
-    UserModel,
-    UserOrm,
-    GeometryResponse,
-)
-from src.utils.env_loader import load_environment_variables
-from src.utils.logging_config import bind_request_logging_context, get_logger
-from src.utils.geocoding_helpers import SOURCE_ID_MAPPING
-=======
-from sqlalchemy import create_engine
 from sqlalchemy.orm import sessionmaker
 from sqlalchemy.dialects.postgresql import insert
 
@@ -50,11 +33,12 @@
     CustomAreaOrm,
     CustomAreaModel,
     CustomAreaCreate,
+    GeometryResponse,
 )
 from src.utils.logging_config import bind_request_logging_context, get_logger
 from src.utils.env_loader import load_environment_variables
 from src.utils.config import APISettings
->>>>>>> 6baaac01
+from src.utils.geocoding_helpers import SOURCE_ID_MAPPING
 
 # Load environment variables using shared utility
 load_environment_variables()
@@ -796,7 +780,6 @@
     return user
 
 
-<<<<<<< HEAD
 @app.get("/api/metadata")
 async def api_metadata() -> dict:
     """
@@ -828,7 +811,8 @@
             key: value["id_column"] for key, value in SOURCE_ID_MAPPING.items()
         },
     }
-=======
+
+
 @app.post("/api/custom_areas/", response_model=CustomAreaModel)
 def create_custom_area(
     area: CustomAreaCreate,
@@ -927,5 +911,4 @@
     if not area:
         raise HTTPException(status_code=404, detail="Custom area not found")
     session.delete(area)
-    session.commit()
->>>>>>> 6baaac01
+    session.commit()