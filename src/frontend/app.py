--- conflicted
+++ resolved
@@ -7,19 +7,9 @@
 st.set_page_config(page_title="Zeno", page_icon="🦣")
 
 
-<<<<<<< HEAD
-# Load environment variables - .env first (base), then .env.local (overrides)
-load_dotenv()  # Load base environment from .env
-if os.path.exists('.env.local'):
-    load_dotenv('.env.local', override=True)  # Override with local development settings
-    print("🔧 Loaded .env + .env.local (development mode with overrides)")
-else:
-    print("🚀 Loaded .env only (production mode)")
-=======
 # Load environment variables using shared utility
 from src.utils.env_loader import load_environment_variables
 load_environment_variables()
->>>>>>> 6c3a1c52
 
 API_BASE_URL = os.environ["API_BASE_URL"]
 
