datasets:
- dataset_id: 0
  dataset_name: Global all ecosystem disturbance alerts (DIST-ALERT)
  context_layers:
    - value: "driver"
      description: "Shows the primary driver or likely causes of disturbance to natural land due to: conversion, cropland dynamics, fire-related, water-related, or unclassified."
    - value: "natural_lands"
      description: "Shows intersection with natural lands classes (2020): "
    - value: "grasslands"
      description: "Shows disturbances to natural grasslands, shrublands, and savannas"
    - value: "land_cover"
      description: "Shows disturbance within different land cover/land use classes: bare ground and sparse, vegetation, short vegetation, tree cover, wetlands, water, snow/ice, cropland, cultivated grasslands, and built-up land."
  variables: null
  tile_url: "https://tiles.globalforestwatch.org/umd_glad_dist_alerts/latest/dynamic/{z}/{x}/{y}.png?render_type=true_color"
  license: "CC by 4.0"
  geographic_coverage: Global
  resolution: "30 x 30 meters"
  update_frequency: "Underlying product updated daily, with image revisit time every 2-4 days. Product on GFW updated weekly."
  content_date: "1 January 2023 - present"
  keywords:
    - land cover
    - alerts
    - deforestation
    - conversion
    - vegetation disturbance
  analytics_api_endpoint: "/v0/land_change/dist_alerts/analytics"
  prompt_instructions: >
    Use this dataset to show recent vegetation changes across all ecosystems, measured in hectares (ha).
    Show classified alerts (LDACS) by default, which is designed to reveal likely causes of disturbance,
    identify dominant drivers in a region, and support ecosystem or regional comparisons.
    LDACS is updated quarterly and covers the most recent 12 months, so classification data are not
    available for the last 90 days.
    Clarify whether the user cares about temporary disturbance or permanent conversion; recommend
    annual land cover or tree cover loss datasets for historical or long-term changes.
    For recent trends, show alert counts over time using line charts.
    Use pie charts to show the distribution of disturbed area by specific driver.
    Use pie charts to show the distribution of disturbed area by land cover class or natural land type to show which ecosystems
    are most affected.
    Use grouped bar charts with alert date (month) on the x-axis, area in hectares on the y-axis,
    and class name to differentiate bars, highlighting seasonal patterns.
    Plot drivers separately if one dominates (makes up > 80% of alerts in any given month) and decide
    whether to include or exclude unclassified alerts based on whether the goal is to highlight only
    known drivers or completeness.
    Potential conversion requires ≥75 days of sustained loss, so recent clearing may not appear;
    conversion may also be undercounted when fire is used for clearing or when it occurs near rivers.
    Severe boreal fires may be misclassified as conversion. Always interpret alerts as indicators,
    not definitive outcomes.
  description: >
    Global All Ecosystem Disturbance Alerts (DIST-ALERT) provides near-real-time alerts
    of vegetation disturbance globally at 30-meter resolution, using harmonized
    Landsat-Sentinel-2 imagery. A filtered subset of these daily alerts (Land Disturbance Alert
    Classification System or LDACS) can also be classified into potential drivers:
    conversion, cropland dynamics, fire-related, water-related, or unclassified.
    Users are informed about significant changes to the vegetation, which can indicate human
    induced changes such as deforestation, as well as drought and other events where actions
    by land managers may be required.
    Crucially, this dataset covers all vegetation, not just forest, so that new
    non-conversion of natural ecosystems commitments can be monitored.
  methodology: >
    This dataset is a derivative of the OPERA's DIST-ALERT product (OPERA Land Surface
    Disturbance Alert from Harmonized Landsat Sentinel-2 product), which is derived
    through a time-series analysis of harmonized data from the NASA/USGS Landsat and
    ESA Sentinel-2 satellites (known as the HLS dataset). The product identifies and
    continuously monitors vegetation cover change in 30-m pixels across the globe. It
    can be accessed through the LPDAAC website here: [Earthdata Search](https://search.earthdata.nasa.gov/search?q=C2746980408-LPCLOUD),
    and on Google Earth Engine (GEE) as an Image Collection with asset ID:
    projects/glad/HLSDIST/current/[Insert Layer Name].

    The DIST-ALERT on GFW is a derivative of this, and additional data layers not used
    in the GFW product are available through the LPDAAC and GEE such as initial
    vegetation fraction, and disturbance duration. While the version on the LPDAAC is
    updated every 2-4 days, the data is updated weekly on GFW. The product detects
    notable reductions in vegetation cover (measured as "vegetation fraction" or the
    percent of the ground that is covered by vegetation) for every pixel every time
    the new satellite data is acquired and the ground is not obscured by clouds or snow.

    The current vegetation fraction estimate is compared to the minimum fraction for
    the same time period (within 15 days before and after) in the previous 3 years,
    and if there is a reduction, then the system identifies an alert in that pixel.
    Anomalies of at least a 10% reduction from the minimum become alerts in the
    original product, and on GFW, a higher threshold of 30% is used, to reduce noise,
    and false alerts in the dataset. Because the product compares each pixel to the
    minimum for the same time period in previous years, it takes into account regular
    seasonal variation in vegetation cover. As the product is global and detects
    vegetation anomalies, much of the data may not be applicable to GFW users
    monitoring forests. Therefore, we also offer the option to mask the alerts with
    UMD's tree cover map, allowing users to view only alerts within 30% canopy cover.
  cautions: >
    These alerts detect vegetation cover loss or disturbance. This product does not
    distinguish between human-caused and other disturbance types. For example, where
    alerts are detected within plantation forests, alerts may indicate timber harvesting
    operations, without a conversion to a non-forest land use, and when alerts are
    detected within crop land, alerts may represent crop harvesting.

    We do not recommend using the alerts for global or regional trend assessment, nor
    for area estimates. Rather, we recommend using the annual tree cover loss data for
    a more accurate comparison of the trends in forest change over time, and for area
    estimates. For global land cover changes, [20 year data](https://glad.umd.edu/dataset/GLCLUC2020)
    may be more useful for certain purposes and should be explored. Additionally,
    updates to the methodologies and variation in cloud cover between months and years
    pose additional risks to using alerts for inter/intra-annual comparison.

    The alerts can be 'curated' to identify those alerts of interest to a user, such
    as those alerts which are likely to be deforestation and might be prioritized for
    action. A user can do this by overlaying other contextual datasets, such as
    protected areas, or planted trees. The non-curated data are provided here in order
    that users can define their own prioritization approaches. Curated alert locations
    within tree cover are provided in the Places to Watch data layer.

    We provide a masked version of the product within "tree cover" which is defined as
    all vegetation greater than 5 meters in height (2020) with greater than 30% canopy
    cover (2010), and may take the form of natural forests or plantations. Annual tree
    cover loss from 2021 is masked out.

    In contrast to other alert systems available on GFW, DIST-ALERT continues to
    monitor pixels where it has identified an alert in the past. The DIST-ALERT
    retains the date of the most recent detection of disturbance, keeping users
    informed of the most up-to-date changes within tree cover.

    Two confidence levels are provided. The approach determines confidence level by the
    number of anomalous observations, with more observations meaning a higher
    confidence level. That is, two to three anomalies detected result in a low
    confidence alert, whereas four or more mean a high confidence alert. UMD's Google
    Earth Engine app [DIST-ALERT](https://glad.earthengine.app/view/dist-alert)
    displays alerts, with a different approach used to define confidence, and a
    different threshold for the vegetation reduction which triggers alerts.
  function_usage_notes: >
    Users are informed about significant changes to the vegetation, which can indicate
    human induced changes such as deforestation, as well as drought and other events
    where actions by land managers may be required. Crucially, this dataset covers
    all vegetation, not just forest, so that new non-conversion of natural ecosystems
    commitments can be monitored.
  providers: >
    This land surface disturbance monitoring system known as [OPERA Land Surface
    Disturbance Alert](https://lpdaac.usgs.gov/products/opera_l3_dist-alert-hls_v1v001/),
    or DIST-ALERT, was developed by the University of Maryland (UMD) and NASA's
    [OPERA project](https://www.jpl.nasa.gov/go/opera).
  citation: >
    Hansen, M.. OPERA Land Surface Disturbance Alert from Harmonized Landsat
    Sentinel-2 product (Version 1). 2024, distributed by NASA EOSDIS Land Processes
    Distributed Active Archive Center, LP DAAC - OPERA_L3_DIST-ALERT-HLS_V1

- dataset_id: 1
  dataset_name: Global land cover
  context_layers: null
  variables: null
  tile_url: "/raster/collections/global-land-cover-v-2/items/global-land-cover-{year}/tiles/WebMercatorQuad/{{z}}/{{x}}/{{y}}.png?colormap=%7B%221%22%3A%20%5B139%2C%2069%2C%2019%2C%20255%5D%2C%20%222%22%3A%20%5B255%2C%20255%2C%200%2C%20255%5D%2C%20%223%22%3A%20%5B0%2C%20128%2C%200%2C%20255%5D%2C%20%224%22%3A%20%5B0%2C%20255%2C%20255%2C%20255%5D%2C%20%225%22%3A%20%5B0%2C%200%2C%20255%2C%20255%5D%2C%20%226%22%3A%20%5B255%2C%20255%2C%20255%2C%20255%5D%2C%20%227%22%3A%20%5B255%2C%200%2C%200%2C%20255%5D%2C%20%228%22%3A%20%5B128%2C%20128%2C%20128%2C%20255%5D%2C%20%229%22%3A%20%5B255%2C%20165%2C%200%2C%20255%5D%7D&assets=asset&expression=asset%2A%28asset%3C9%29%2A%28asset%3E%3D0%29&asset_as_band=True"
  license: "CC by 4.0"
  geographic_coverage: Global
  resolution: "30 x 30 meters"
  update_frequency: "Annual"
  content_date: "2015-2024"
  keywords:
    - global
    - land cover
    - land cover change
    - cultivated grasslands
    - tree cover gain
    - cropland expansion
    - agricultural expansion
    - urbanization
    - urban expansion
    - bare ground
    - sparse vegetation
    - short vegetation
    - grassland
    - shrubland
    - cultivated
    - cropland
    - built-up
    - urban
    - forest
    - tree cover
    - water
    - wetland
    - machine learning
    - annual
    - Landsat
    - time series
    - remote sensing
    - 30 m
  analytics_api_endpoint: "/v0/land_change/land_cover_change/analytics"
  prompt_instructions: >
    This datset contains land-cover class snapshots in 2015 and 2024, reporting
    pixel-level class changes, measured in hectares (ha).
    For change questions, use tables with land_cover_class_start,
    land_cover_class_end, and area_ha columns to show transitions. Warn users that
    the data only shows start- and end-states, not intra-annual changes. Clarify
    that this is not an annual time series or intra-annual product. Warn users that
    this data does not capture classes that remained the same between 2015 and 2024.
    For composition questions, use pie-charts to show the area of each land cover
    class in 2024, and for ONLY 2024.
    Drop zeros. Transitions to "short vegetation" or "bare" may reflect seasonality,
    not restoration/degradation. When users ask about agriculture,
    combine "cropland"+"cultivated grassland" unless they specify otherwise.
  description: >
    This Global Land Cover dataset is a combination of two global datasets: the GLAD Land
    Cover and Land Use Change annual data and the Global Pasture Watch Grassland Class
    Collection 2 Cultivated Grasslands annual data. This combination is annual from 2015
    through 2024. This dataset shows land covers and uses including: bare ground and sparse
    vegetation, short vegetation, tree cover, wetlands, water, snow/ice, cropland,
    cultivated grasslands, and built-up land.
  methodology: >
    This Global Land Cover time series was created by combining annual GLAD Land Cover and
    Land Use Change data from the UMD GLAD lab with annual Cultivated Grassland data from
    the Global Pasture Watch consortium.

    The GLAD Land Cover and Land Use Change data is a combination of separate supervised
    classification models for each of the major thematic classes. The models were run on
    Landsat Analysis Ready Data (ARD) and were calibrated locally or regionally. Each class
    was validated with a statistical sample analysis. The forest height, cropland, snow/ice,
    built-up, and water were combined with a vegetation fraction layer with a specific
    hierarchy in order to create the combined land cover map for each year. A wetland layer
    was overlaid onto the data in forest and short vegetation areas. Because of the
    continuous nature of the vegetation fraction, forest height, and water classes, we
    re-classified the values into eight classes: bare ground & sparse vegetation (<20%
    vegetation fraction), short vegetation (>=20% vegetation fraction <5m in height), tree
    cover (>=5m in height), wetland short vegetation, water (20-100% of the year), snow &
    ice, cropland, and built-up. Each land cover was validated separately with overall
    accuracies as follows: Forest extent in 2020: 97.2% (0.7 s.e.), Cropland extent in
    2016-2019: 97.2%(0.3 s.e.), Snow/Ice extent in 2020: 99.8% (0.04 s.e.). There was also
    validation done for the changes over time for each class, available in the full paper.

    The Cultivated Grasslands layer from Global Pasture Watch, which shows the spatiotemporal
    distribution of cultivated and natural/semi-natural grassland classes, was produced by
    using GLAD Landsat ARD-2 image archive, accompanied by climatic, landform and proximity
    covariates, spatiotemporal machine learning (per-class Random Forest) and over 2.3 M
    reference samples (visually interpreted in Very High Resolution imagery). Custom
    probability thresholds (based on five-fold spatial cross-validation) were used to derive
    dominant class maps with balanced user's and producer's accuracy, resulting in f1 score
    of 0.64 and 0.75 for cultivated and natural/semi-natural grassland, respectively.

    The areas with a probability over 42% for natural/semi-natural grasslands and 38% for
    cultivated grasslands were combined into a dominant map where the natural/semi-natural
    class has priority. Cultivated Grassland pixels from the dominant class map were
    isolated and inserted into the short vegetation and wetland classes in the GLAD data as
    an eighth class.
  cautions: >
    This dataset represents land covers and some land uses, but when calculating areas of
    change, it should be noted that it shows land cover change, not necessarily land use
    change. It also does not represent conversion, a concept defined by the Accountability
    Framework initiative. Caution should be used if using this land cover change data over
    the full time period since it does not capture all the changes in the time series, only
    what the pixels were in 2015 and 2024.

    Transitions between the 'bare ground & sparse vegetation' and 'short vegetation' or
    'wetland short vegetation' classes can be due to precipitation patterns or minor changes
    in vegetation cover and are not necessarily large changes in vegetation cover or
    degradation.

    If a user asks about tree cover loss due to another land cover, zeno should answer with
    both an area of TCL due to a certain driver (TCL grouped by a specific driver) and
    percent of loss that was due to that driver, NOT with the land cover change areas from
    this product.

    Land cover transitions to vegetation are not necessarily restoration. Users should
    exercise caution if using this data at the local scale. We encourage ground-truthing
    data if using this for decision-making. Data not suitable for within year dynamics like
    crop cycles and flood pulses.
  function_usage_notes: >
    This Global Land Cover dataset is intended to be used for monitoring land cover in
    individual years as well as change over time. Note that changes over time indicate land
    cover changes and may or may not capture land use changes.

    This dataset should be used when a user asks about area in a specific year or gain or
    loss of area between years for bare ground and sparse vegetation, short vegetation,
    wetlands, water, snow/ice, cropland, cultivated grasslands, and built-up land. Gain of
    tree cover can be derived from this dataset. Never use this dataset for tree cover loss,
    instead refer to the Tree Cover Loss (Hansen/UMD/GLAD) data. This dataset may be
    overlaid with DIST alert data to find alerts in specific land covers. It can also be
    used to find where land cover has changed since 2020 and then overlaid with the Natural
    Lands map to identify land cover changes on land that was natural in 2020.

    If a user asks for world area under agricultural use, Zeno should combine cropland +
    cultivated grassland or it should ask user to clarify which one they are interested in
    or if they want both combined.
  providers: >
    UMD GLAD Lab, Global Pasture Watch consortium, Land & Carbon Lab
  citation: >
    Annual 30-m maps of Global Land Cover and Land Use 2015-2024 based on GLAD Land Cover
    and Land Use Change (https://www.frontiersin.org/articles/10.3389/frsen.2022.856903/full)
    and Global Pasture Watch Grassland class and extent (https://www.nature.com/articles/s41597-024-04139-6).
    Land & Carbon Lab 2025.

    Sources:
    Potapov, P., Hansen, M. C., Pickens, A., Hernandez-Serna, A., Tyukavina, A., Turubanova, S.,
    Zalles, V., Li, X., Khan, A., Stolle, F., Harris, N., Song, X.-P., Baggett, A., Kommareddy, I.
    and Kommareddy, A. 2022. The global 2000-2020 land cover and land use change dataset
    derived from the Landsat archive: first results. - Frontiers in Remote Sensing. 3: 856903.

    Parente, L., Sloat, L., Mesquita, V., Consoli, D., Stanimirova, R., Hengl, T., Bonannella, C.,
    Teles, N., Wheeler, I., Hunter, M., Ehrmann, S., Ferreira, L., Mattos, A. P., Oliveira, B.,
    Meyer, C., Şahin, M., Witjes, M., Fritz, S., Malek, Z., & Stolle, F. (2024). Annual 30-m
    maps of global grassland class and extent (2000-2022) based on spatiotemporal Machine
    Learning. Scientific Data, 11(1), 1303. https://doi.org/10.1038/s41597-024-04139-6

- dataset_id: 2
  dataset_name: Global natural/semi-natural grassland extent
  context_layers: null
  variables: Natural/Semi-Natural Grassland
  tile_url: "/raster/collections/grasslands-v-1/items/grasslands-{year}/tiles/WebMercatorQuad/{{z}}/{{x}}/{{y}}.png?colormap=%7B%220%22%3A%20%5B0%2C%200%2C%200%2C%200%5D%2C%20%221%22%3A%20%5B0%2C%200%2C%200%2C%200%5D%2C%20%222%22%3A%20%5B255%2C%20153%2C%2022%2C%20255%5D%2C%20%223%22%3A%20%5B0%2C%200%2C%200%2C%200%5D%7D&assets=asset&expression=asset%2A%28asset%3C4%29%2A%28asset%3E%3D0%29&asset_as_band=True"
  license: "CC by 4.0"
  geographic_coverage: "90°N to 90°S"
  resolution: "30 x 30 meters"
  update_frequency: "Annual"
  content_date: "2000-2022, annual"
  keywords:
    - grasslands
    - natural grasslands
    - semi-natural grasslands
    - cultivated grasslands
    - pasturelands
    - rangeland
    - livestock
    - grazing
    - global
    - annual
    - 30 m
    - remote sensing
    - time series
    - change detection
    - machine learning
    - Landsat
  analytics_api_endpoint: "/v0/land_change/grasslands/analytics"
  prompt_instructions: >
    Natural/semi-natural grassland extent and change for each year from 2000 to 2022.
    Quantify area of natural/semi-natural grasslands in a given year.
    Quantify gains and losses in area of natural/semi-natural grasslands through time.
    Use bar or line charts to show total area of natural/semi-natural grasslands over time where
    the x axis is years and the y axis is hectares.
    Use pie chart to visualize natural/semi-natural grassland extent across different continents,
    countries, and administrative units in cases where user is requesting comparison among 8 or
    fewer geographic units. Use a table if user is requesting comparison among 9 or more
    geographic units.
    Exclude rows where area in a given year is 0 or missing.
    Gain in natural/semi-natural grassland can mean any of the following: restoration, regeneration,
    land abandonment, early successional stages, regrowth may be dominated by invasive species or
    woody plant encroachment, temporary states rather than restored ecosystems.
    Loss from natural/semi-natural grasslands can mean any of the following: permanent (or
    semi-permanent) transition to another land cover or land use, natural vegetation dynamics,
    such as regrowth following disturbance, natural seasonal or interannual variability, such as
    floodplain inundation, for example.
  description: >
    Annual 30 m maps of global natural/semi-natural grassland extent from 2000 to 2022.
    This dataset defines grasslands very broadly such that they encompass grasslands, shrublands,
    and savannas by including any land cover type which contains at least 30% of dry or wet
    low vegetation, dominated by grasses and forbs (less than 3 meters) and a:
      maximum of 50% tree canopy cover (greater than 5 meters),
      maximum of 70% of other woody vegetation (scrubs and open shrubland), and
      maximum of 50% active cropland cover in mosaic landscapes of cropland & other vegetation.
    Natural/semi-natural grassland: Relatively undisturbed native grasslands/short-height vegetation,
    such as steppes and tundra, as well as areas that have experienced varying degrees of human
    activity in the past, which may contain a mix of native and introduced species due to
    historical land use and natural processes. In general, they exhibit natural-looking patterns
    of varied vegetation and clearly ordered hydrological relationships throughout the landscape.
  methodology: >
    The dataset showing the spatiotemporal distribution of natural/semi-natural
    grassland classes was produced by using GLAD Landsat ARD-2 image archive, accompanied by
    climatic, landform and proximity covariates, spatiotemporal machine learning (per-class
    Random Forest) and over 2.3 M reference samples (visually interpreted in Very High
    Resolution imagery). Custom probability thresholds (based on five-fold spatial
    cross-validation) were used to derive dominant class maps with balanced user's and
    producer's accuracy, resulting in f1 score of 0.75 for natural/semi-natural grassland.
  cautions: >
    Despite the flexibility provided by the probability maps, we note several classification
    issues and limitation in our natural/semi-natural grassland predictions (see Table 6).
    Most of these issues (e.g. specially the miss-classification errors) are not trivial to
    resolve in the face of Random Forest as a complex and non-linear prediction system, as we
    are not sure these outcomes happen because of (1) extrapolation problems, (2) noise/limited
    detectability in the Landsat images, (3) fuzzy definition of grassland classes, (4) need
    of more specialized and regional/local ML models, or (5) simply a lack of training points
    in these areas.
    It appears that intensively managed grasslands, with high homogeneity under many conditions,
    have a high chance of being confused with other classes that have very similar spectral
    properties, such as urban mosaics (i.e. buildings, sparse trees and grass fields with
    different densities) or (greenish) croplands with similar vegetation height and spatial
    configuration (such as cereal crops). Less intensively cultivated grasslands, where more
    diverse plant species can be found and where the landscape may not be very regular, are
    easily confused with grasslands that are not cultivated or (semi) natural herbaceous
    vegetation, in general. In addition, the spectral signal of cultivated grasslands can not
    be as clearly distinguished from natural/semi-natural grassland as it could be from
    croplands, where there are clear breaks in vegetation growth in cases where multi-temporal
    clear-sky images are available.
    The distinction between cultivated and natural/semi-natural grasslands has been notoriously
    difficult to map in the past, which has also affected our reference data collection and
    harmonization process. Hence, our reference labeling protocol relied on more indirect
    indicators of management, such as fences and other typical infrastructure, hay bales,
    machine presence, and even animal presence in the field or geometric shapes of the landscape.
    This may lead to an underestimation of signs of cultivation that may be less intensive or
    where VHR imagery was not available at the time of management practices.
    Under-estimation of grassland extent
      Grassland extent is under-predicted in southeastern Africa (mainly in Zimbabwe and Mozambique)
      and in eastern Australia (mainly in the shrublands and woodlands of the Mulga ecoregion).
    Cropland misclassified as grassland
      In the state of Montana, USA, cropland areas located on historical prairie areas have high
      probability values for natural/semi-natural grassland and low values for cultivated grassland.
      Sudan, Niger, Uganda, Kenya, and Mali have several cropland areas with high probability
      values for natural/semi-natural grassland.
    Mixed farmland mosaics misclassified as grassland
      Farmland mosaics in North-Eastern Uganda's present high probability for both grassland classes,
    Macroscopic errors
      Although important for grassland separation, the 1-km accessibility maps and MODIS products
      (MOD11A2 and MCD19A2) introduced curvilinear macroscopic errors (due to the downscaling
      strategy based on cubicspline) in Uruguay, Southwest Argentina, South of Angola and in
      Sahel region in Africa.
      Due to the Landsat 7 Scan Line Corrector failure, regular stripes of grassland probabilities
      are visible at parcel-level. This issue is more prominent in 2012, where GLAD Landsat ARD-2
      relies only in Landsat 7 imagery.
    Spectral overlap between natural and cultivated grasslands (especially fallow fields or
    lightly grazed areas) can result in misclassification.
    Regional differences in management practices may not be detectable in global models.
    Data likely reflects a snapshot per year, not intra-annual dynamics or land use rotations
    (e.g. grazing/fallow cycles).
    Definitions of "natural", "semi-natural", and "cultivated" vary by region and culture;
    users should not assume the dataset reflects legal or ecological classifications in every context.
    Short-term disturbances (fire, grazing, flood) might be:
      1. Misclassified as change
      2. Undetected if recovery is rapid
      3. Dataset may not represent functional health of grasslands (e.g. degradation, productivity loss).
    It's important to understand that while natural / semi-natural grassland areas can and do
    support grazing by wild ruminants and domestic livestock, these areas can still retain
    significant ecological value. These ecosystems continue to provide carbon storage, biodiversity
    habitat, and ecosystem services such as water regulation, pollination, and soil stabilization.
    However, once lost to cropland or pasture (through intensive management actions such as plowing
    or planting), or built areas (e.g. cities or energy infrastructure), or are seriously degraded
    (e.g. become bare ground) many of those benefits are lost or severely diminished.
    Very long crop rotations or shifting cultivation systems may be captured in our analysis as
    loss events. While these land use changes may be temporary or part of cyclical agricultural
    practices, they can resemble permanent conversion in satellite-based land cover datasets,
    particularly when vegetation structure changes significantly or persists across multiple years.
    Many forms of degradation, such as declines in plant diversity, aboveground productivity,
    soil health, or subtle structural changes, may not result in a detectable land cover change
    and are therefore not reflected as Natural / semi-natural grassland loss.
    Not all gross gains detected in natural / semi-natural grassland areas reflect deliberate or
    ecologically desirable restoration. Some observed transitions may result from land abandonment
    rather than active restoration, and in some cases regrowth may be dominated by invasive species
    or woody plant encroachment. Further, long fallow periods within rotational or shifting
    agricultural systems may be misclassified as gains when in fact they are part of a temporary
    cycle.  Some gains may reflect early successful stages or temporary states rather than mature,
    functioning, and recovered ecosystems.
    Area estimates for this analysis were derived using pixel counting, which involves summing
    the number of 30-m pixels classified as natural/semi-natural grasslands and converting this
    count to an area estimate. However, pixel counting is not best practice for area estimation.,
    as it does not account for classification uncertainties or biases.
  function_usage_notes: >
    This global grasslands dataset is intended to be used for monitoring natural/semi-natural
    grasslands in individual years as well as change over time. This dataset should be used
    when a user asks about area in a specific year or gain or loss of area between years for
    natural/semi-natural grasslands. This dataset may NOT be overlaid with DIST alert data
    to find alerts in natural/semi-natural grasslands. It can be used to find where
    natural/semi-natural grasslands were in 2020 and then see how they have changed since then.

    Any questions about snapshot or baseline natural/semi-natural in a given year, any
    questions about change over time in natural/semi-natural grasslands in a single time
    step or trends over the full time period. Any questions about spatial patterns of change
    in a given geography, any questions about hotspots and outlier detection. Any questions
    about the accuracy of the data (validation) or the cross-dataset consistence with ESA
    World Cover, UMD LC etc.

    This data should not be used for questions about cultivated grasslands, croplands, or
    open shrublands. We suggest guiding the LLM to use Global Pasture Watch data for any
    prompts specific to natural and semi-natural grasslands and to use the harmonized UMD
    LC data for any questions regarding cultivated, improved, or planted pasture, short
    vegetation, and croplands.
  providers: >
    Global Pasture Watch consortium, Land & Carbon Lab
  citation: >
    Parente, L., Sloat, L., Mesquita, V., Consoli, D., Stanimirova, R., Hengl, T., Bonannella, C.,
    Teles, N., Wheeler, I., Hunter, M., Ehrmann, S., Ferreira, L., Mattos, A. P., Oliveira, B.,
    Meyer, C., Şahin, M., Witjes, M., Fritz, S., Malek, Z., & Stolle, F. (2024). Annual 30-m
    maps of global grassland class and extent (2000-2022) based on spatiotemporal Machine
    Learning. Scientific Data, 11(1), 1303. https://doi.org/10.1038/s41597-024-04139-6

- dataset_id: 3
  dataset_name: SBTN Natural Lands Map
  context_layers: null
  variables: binary, classification
  tile_url: "/raster/collections/natural-lands-v-1-1/tiles/WebMercatorQuad/{z}/{x}/{y}.png?colormap=%7B%222%22%3A%20%5B36%2C%20110%2C%2036%2C%20255%5D%2C%20%223%22%3A%20%5B185%2C%20185%2C%2030%2C%20255%5D%2C%20%224%22%3A%20%5B107%2C%20174%2C%20214%2C%20255%5D%2C%20%225%22%3A%20%5B6%2C%20162%2C%20133%2C%20255%5D%2C%20%226%22%3A%20%5B254%2C%20254%2C%20204%2C%20255%5D%2C%20%227%22%3A%20%5B172%2C%20209%2C%20232%2C%20255%5D%2C%20%228%22%3A%20%5B88%2C%20149%2C%2088%2C%20255%5D%2C%20%229%22%3A%20%5B9%2C%2061%2C%209%2C%20255%5D%2C%20%2210%22%3A%20%5B219%2C%20219%2C%20123%2C%20255%5D%2C%20%2211%22%3A%20%5B153%2C%20153%2C%2026%2C%20255%5D%2C%20%2212%22%3A%20%5B211%2C%20211%2C%20211%2C%20255%5D%2C%20%2213%22%3A%20%5B211%2C%20211%2C%20211%2C%20255%5D%2C%20%2214%22%3A%20%5B211%2C%20211%2C%20211%2C%20255%5D%2C%20%2215%22%3A%20%5B211%2C%20211%2C%20211%2C%20255%5D%2C%20%2216%22%3A%20%5B211%2C%20211%2C%20211%2C%20255%5D%2C%20%2217%22%3A%20%5B211%2C%20211%2C%20211%2C%20255%5D%2C%20%2218%22%3A%20%5B211%2C%20211%2C%20211%2C%20255%5D%2C%20%2219%22%3A%20%5B211%2C%20211%2C%20211%2C%20255%5D%2C%20%2220%22%3A%20%5B211%2C%20211%2C%20211%2C%20255%5D%2C%20%2221%22%3A%20%5B211%2C%20211%2C%20211%2C%20255%5D%7D&assets=asset&expression=asset%2A%28asset%3C22%29%2A%28asset%3E1%29&asset_as_band=True"
  license: "CC by 4.0 SA"
  geographic_coverage: Global
  resolution: "30 x 30 meters"
  update_frequency: "Irregular"
  content_date: "2020"
  keywords:
    - land cover
    - deforestation
    - conversion
    - supply chains
    - natural lands
  analytics_api_endpoint: "/v0/land_change/natural_lands/analytics"
  prompt_instructions: >
    Natural and non-natural lands in 2020. Created to see if there were natural lands within
    users' production units in 2020, and can be used with additional monitoring data to see
    if change occurred on land that was natural.
    Use bar or pie charts to display areas of natural and non-natural areas in proportion to
    each other. Show data on map since it is intended to be primarily spatial data.
    Natural lands resemble what would be found in the absence of major human impacts and can
    include managed or degraded ecosystems. These data do not represent protection or legality
    of land.
    If user asks for change, tell them that this dataset only represents one year, but they
    can use the land cover data to map change. Land cover change on natural lands could
    represent conversion or natural disturbance.
    If a users asks about natural forests, combine natural forest, mangrove, natural wetland
    forest, and natural peat forest into one class.
  description: >
    The SBTN Natural Lands Map v1.1 is a 2020 baseline map of natural and non-natural land
    covers intended for use by companies setting science-based targets for nature, specifically
    the SBTN Land target #1: no conversion of natural ecosystems. This map is global with 30m
    resolution and was made by compiling existing global and regional data including the GLAD
    Global Land Cover and Change data, ESA WorldCover, and many other land cover and use datasets.

    "Natural" and "non-natural" definitions were adapted from the Accountability Framework
    initiative's definition of a natural ecosystem as "one that substantially resembles - in
    terms of species composition, structure, and ecological function - what would be found in
    a given area in the absence of major human impacts" and can include managed ecosystems as
    well as degraded ecosystems that are expected to regenerate either naturally or through
    management (AFi 2024). The SBTN Natural Lands Map operationalizes this definition by using
    proxies based on available data that align with AFi guidance to the extent possible.

    Classes includes natural: natural forests, natural short vegetation, natural water, mangroves,
    bare, snow, wet natural forests, natural peat forests, wet natural short vegetation,
    natural peat short vegetation; and Non-natural: crop, built, non-natural tree cover,
    non-natural short vegetation, non-natural water, wet non-natural tree cover,
    non-natural peat tree cover, wet non-natural short vegetation,
    non-natural peat short vegetation, non-natural bare.
  methodology: >
    The SBTN Natural Lands Map is a compilation of many global and regional land cover and
    land use datasets through a decision tree to disaggregate natural land from non-natural
    lands, according to definition of natural by the Accountability Framework. Global land
    cover and use datasets were overlaid with a hierarchy by land cover class, and then
    regional data replaced the global data, where available. The binary natural/non-natural
    classes were validated independently by IIASA.
  cautions: >
    "Natural" and "non-natural" definitions were adapted from the Accountability Framework
    initiative's definition of a natural ecosystem as "one that substantially resembles - in
    terms of species composition, structure, and ecological function - what would be found in
    a given area in the absence of major human impacts" and can include managed ecosystems as
    well as degraded ecosystems that are expected to regenerate either naturally or through
    management (AFi 2024). The SBTN Natural Lands Map operationalizes this definition by using
    proxies based on available data that align with AFi guidance to the extent possible. These
    definitions may not match all uses of the term "natural" so users should exercise caution
    when using this map out of the conversion-free supply chains context.

    This map overestimates the extent of natural lands, and while remote sensing data, on
    which the map is based, can provide powerful insights, additional field work should be
    used for validation and to understand local dynamics. Caution should be used if calculating
    areas with the SBTN Natural Lands Map.

    Natural forests include the following classes: natural forest, natural peat forests,
    wetland natural forests, and mangroves (2,5,8,9).
  function_usage_notes: >
    The Natural Lands Map was created for companies to use as a baseline when identifying if
    there has been conversion of natural ecosystems in their supply chains since 2020. Users
    should identify change with land cover change data and then refer to the Natural Lands Map
    to see if the change occurred on land that was natural in 2020.
  providers: >
    Land & Carbon Lab, WWF, Systemiq, SBTN
  citation: >
    Mazur, E., M. Sims, E. Goldman, M. Schneider, M.D. Pirri, C.R. Beatty, F. Stolle, M.
    Stevenson. 2025. "SBTN Natural Lands Map v1.1: Technical Documentation". Science Based
    Targets for Land Version 1 - Supplementary Material. Science Based Targets Network.
    https://sciencebasedtargetsnetwork.org/wp-content/uploads/2025/02/Technical-Guidance-2025-Step3-Land-v1_1-Natural-Lands-Map.pdf

- dataset_id: 4
  dataset_name: Tree cover loss
<<<<<<< HEAD
  context_layers:
    - value: null
=======
  context_layers: null
>>>>>>> 1c6db500
  variables:
    - value: "primary_forest"
      description: "Shows loss within humid tropical primary forest in global pan-tropical regions"
    - value: "intact_forest"
      description: "Intact forest landscapes (IFL) show loss within large, unfragmented areas of natural forest ecosystems that were free from significant human disturbance as of 2000."
  tile_url: "https://tiles.globalforestwatch.org/umd_tree_cover_loss/latest/dynamic/{z}/{x}/{y}.png?tree_cover_density_threshold=25&render_type=true_color"
  license: "CC by 4.0"
  geographic_coverage: "Global land area (excluding Antarctica and other Arctic islands)"
  resolution: "30 x 30 meters"
  update_frequency: "annual"
  content_date: "2001-2024 annual"
  keywords:
    - deforestation
    - forest loss
    - disturbance
  analytics_api_endpoint: "/v0/land_change/tree_cover_loss/analytics"
  prompt_instructions: >
    Reports gross annual loss of tree cover ≥ 5 m height (2001-2024).
    Show yearly loss with bar charts or cumulative loss with stacked-area charts; plot area_ha
    and drop zeros. When reporting tree cover loss, always include the GHG emissions associated
    with that loss, in MgCO2e (tonnes of CO2 equivalent). If users ask for intra-year
    or seasonal tree cover loss OR emissions, refuse and remind that the data is annually only.
    DO NOT use the term "deforestation", use "tree cover loss" instead since "Tree cover"
    includes plantations as well as natural forest meaning loss is not automatically
    deforestation or carbon loss.
    The product measures canopy loss only; it doesn't track regrowth or permanence. Use 30% threshold.
  description: >
    Tree Cover Loss (Hansen/UMD/GLAD) maps annual global forest loss from 2001 to 2024 at
    30-meter resolution using Landsat satellite imagery. It detects stand-replacement
    disturbances in vegetation over 5 meters tall, including natural forests and plantations.
    The dataset supports monitoring annual tree cover loss and deforestation trends, fire
    impacts, and forestry practices, and is widely used for conservation, land-use planning,
    and environmental policy analysis. This dataset also includes annual greenhouse gas
    emissions due to tree cover loss, measure in MgCO2e (tonnes of CO2 equivalent).
  methodology: >
    This data set, a collaboration between the GLAD (Global Land Analysis & Discovery) lab
    at the University of Maryland (UMD), Google, USGS, and NASA, measures areas of tree cover
    loss across all global land (except Antarctica and other Arctic islands) at approximately
    30 x 30 meter resolution. The data were generated using multispectral satellite imagery
    from the Landsat 5 thematic mapper (TM), the Landsat 7 thematic mapper plus (ETM+), and
    the Landsat 8 Operational Land Imager (OLI) sensors. Over 1 million satellite images were
    processed and analyzed, including over 600,000 Landsat 7 images for the 2000-2012 interval,
    and more than 400,000 Landsat 5, 7, and 8 images for updates for the 2011-2022 interval,
    and additional images used for 2023 and 2024. The clear land surface observations in the
    satellite images were assembled and a supervised learning algorithm was applied to identify
    per pixel tree cover loss.

    In this data set, "tree cover" is defined as all vegetation greater than 5 meters in height,
    and may take the form of natural forests or plantations across a range of canopy densities.
    Tree cover loss is defined as "stand replacement disturbance" which is considered to be
    clearing of at least half of tree cover within a 30-meter pixel. The exact threshold is
    variable both through space and time, and is biome-dependent. Tree cover loss may be the
    result of human activities, including forestry practices such as timber harvesting or
    deforestation (the conversion of natural forest to other land uses), as well as natural
    causes such as disease or storm damage. Fire is another widespread cause of tree cover loss,
    and can be either natural or human-induced.

    This data set has been updated five times since its creation, and now includes loss up to
    2024 (Version 1.12). The analysis method has been modified in numerous ways, including new
    data for the target year, re-processed data for previous years, and improved modelling and
    calibration. These modifications improve change detection for 2011-2024, including better
    detection of boreal loss due to fire, smallholder rotation agriculture in tropical forests,
    selective losing, and short cycle plantations. Since the entire historical timeseries was
    not reprocessed with the updated methodology, time-series assessments should be performed
    with caution.

    When zoomed out (< zoom level 13), pixels of loss are shaded according to the density of
    loss at the 30 x 30 meter scale. Pixels with darker shading represent areas with a higher
    concentration of tree cover loss, whereas pixels with lighter shading indicate a lower
    concentration of tree cover loss. There is no variation in pixel shading when the data is
    at full resolution (≥ zoom level 13). The tree cover canopy density of the displayed data
    varies according to the selection - use the legend on the map to change the minimum tree
    cover canopy density threshold.
  cautions: >
    In this data set, "tree cover" is defined as all vegetation greater than 5 meters in height,
    and may take the form of natural forests or plantations across a range of canopy densities.
    "Loss" indicates the removal or mortality of tree cover and can be due to a variety of
    factors, including mechanical harvesting, fire, disease, or storm damage. As such, "loss"
    does not equate to deforestation.

    Due to variation in research methodology and date of content, tree cover, loss, and gain
    data sets on GFW cannot be compared accurately against each other. Accordingly, "net" loss
    cannot be calculated by subtracting figures for tree cover gain from tree cover loss, and
    current (post-2000) tree cover cannot be determined by subtracting figures for annual tree
    cover loss from year 2000 tree cover.

    The 2011-2024 data was produced using an updated methodology. Comparisons between the
    original 2001-2010 data and the 2011-2024 update should be performed with caution.

    In the original publication, the authors evaluated the overall prevalence of false positives
    (commission errors) in this data at 13%, and the prevalence of false negatives (omission
    errors) at 12%, though the accuracy varies by biome and thus may be higher or lower in any
    particular location. The model often misses disturbances in smallholder landscapes, resulting
    in lower accuracy of the data in sub-Saharan Africa, where this type of disturbance is more
    common. Largely because of a delay between an actual disturbance and the event being observed
    by the satellite imagery, the authors are 75% confident that the loss occurred within the
    stated year, and 97% confident that it occurred within a year before or after. Users of the
    data can smooth out such uncertainty by examining the average over multiple years.
  function_usage_notes: >
    Identifies areas of gross tree cover loss
  providers: >
    Hansen, M. C., P. V. Potapov, R. Moore, M. Hancher, S. A. Turubanova, A. Tyukavina, D. Thau,
    S. V. Stehman, S. J. Goetz, T. R. Loveland, A. Kommareddy, A. Egorov, L. Chini, C. O. Justice,
    and J. R. G. Townshend. 2013. "High-Resolution Global Maps of 21st-Century Forest Cover Change."
    Science 342 (15 November): 850-53. doi: 10.1126/science.1244693. Data available from:
    https://glad.earthengine.app/view/global-forest-change.
  citation: >
    Hansen et al., 2013. "High-Resolution Global Maps of 21st-Century Forest Cover Change."
    Accessed through Global Forest Watch on [date]. www.globalforestwatch.org

- dataset_id: 5
  dataset_name: Tree cover gain
  context_layers: null
  variables:
    - value: "primary_forest"
      description: "Shows loss within humid tropical primary forest in global pan-tropical regions"
    - value: "intact_forest"
      description: "Shows gain within large, unfragmented areas of natural forest ecosystems that were free from significant human disturbance as of 2000."
  tile_url: "https://tiles.globalforestwatch.org/umd_tree_cover_gain_from_height/latest/default/{z}/{x}/{y}.png"
  license: "CC by 4.0"
  geographic_coverage: "Global land area (excluding Antarctica and other Arctic islands)"
  resolution: "30 x 30 meters"
  update_frequency: ""
  content_date: "2000-2020 five year intervals"
  keywords:
    - gain
    - forest regrowth
  analytics_api_endpoint: "/v0/land_change/tree_cover_gain/analytics"
  prompt_instructions: >
    Shows cumulative tree cover gain over the periods  2000-2020, 2005-2020, 2010-2020 or 2015-2020.
    Tree cover gain is defined as a change in tree height from under 5m to over 5m and is not
    necessarily the same as forest restoration. Avoid using the term “restoration” (other than to Use
    it to warn users about the differences between tree cover gain and restoration).
    Note that "net" loss cannot be calculated by subtracting gain from loss, as the methodologies for
    the two datasets differ.
    The data can be displayed as a bar chart showing the gain area per period.
    If asked for gain area through time, it should be be shown using bar charts with one bar per time period.
    Gain area for a given time period can be calculated by using the following:
    Area [Year1 to Year2] = Area [Year1 to 2020] - Area [Year2 to 2020].
    Warn that these are estimates that can be used as indicators of tree gain but are not suitable for
    precise verification of restoration activities at local scales.
  description: >
    Tree Cover Gain (Hansen/UMD/GLAD) identifies areas where new tree canopy was established
    between 2000 and 2012 at 30-meter resolution, using Landsat 7 imagery. It captures both
    natural forest regrowth and tree plantation cycles, and is useful for tracking large-scale
    forest recovery trends. Users should note that it is a cumulative layer and should not
    be combined directly with loss or tree cover data to calculate net change.
    This data set from the GLAD (Global Land Analysis & Discovery) lab at the University of Maryland
    measures areas of tree cover gain from the year 2000 to 2020 across the globe at 30 x 30 meter resolution,
    displayed as a 20-year cumulative layer. Tree cover gain was determined using tree height
    information from the years 2000 and 2020.
  methodology: >
    Tree height was modeled by the integration of the
    Global Ecosystem Dynamics Investigation (GEDI) lidar forest structure measurements and Landsat
    analysis-ready data time-series. The NASA GEDI is a spaceborne lidar instrument operating onboard
    the International Space Station since April 2019. It provides point-based measurements
    of vegetation structure, including forest canopy height at latitudes between 52°N and 52°S globally.
    Gain was identified where pixels had tree height ≥5 m in 2020 and tree height <5 m in 2000.
    Tree cover gain may indicate a number of potential activities, including natural forest growth,
    the tree crop rotation cycle, or tree plantation management.
    When zoomed out (< zoom level 12), pixels of gain are shaded according to the density of gain
    at the 30 x 30 meter scale. Pixels with darker shading represent areas with a higher concentration
    of tree cover gain, whereas pixels with lighter shading indicate a lower concentration of tree cover gain.
    There is no variation in pixel shading when the data is at full resolution (≥ zoom level 12).
  cautions: >
    In this data set, “tree cover” is defined as woody vegetation with the height of 5 m and taller,
    and may take the form of natural woodlands, forests, or tree plantations across a range of canopy densities.
    Tree cover gain does not equate directly to restoration, afforestation or reforestation.
    Integrated use of other products such as canopy cover density data also available on GFW should be performed with caution.
    The authors evaluated the accuracy of the product, and the overall accuracy was found to be 99.3%,
    commission error (false positives) of 28.6%, and omission error (false negatives) of 42.2%.
    The accuracy does vary by biome and thus may be higher or lower in any particular location.
    As the omission error is higher than the commission error, this indicates that the product provides conservative
    estimates of forest dynamics. There was confusion between forest enhancement (existing forest height increase)
    and forest gain (establishment of forests within the year 2000 non-forest land), and this was more prominent
    in boreal forest areas where forest height in the year 2000 was difficult to determine.
  function_usage_notes: >
    Identifies areas of tree cover gain.
  providers: >
    Potapov, P., Hansen, M.C., Pickens, A., Hernandez-Serna, A., Tyukavina, A., Turubanova, S.,
    Zalles, V., Li, X., Khan, A., Stolle, F., Harris, N., Song, X-P., Baggett, A.,
    Kommareddy, I., and Kommareddy, A. 2022.
    The Global 2000-2020 Land Cover and Land Use Change Dataset Derived From the Landsat Archive: First Results.
    Frontiers in Remote Sensing, 13, April 2022. https://doi.org/10.3389/frsen.2022.856903
  citation: >
    Use the following credit when this data is displayed: Accessed through Global Forest Watch on <date>. www.globalforestwatch.org.
    Use the following credit when this data is cited: Potapov, P., Hansen, M.C., Pickens, A., Hernandez-Serna, A., Tyukavina, A.,
    Turubanova, S., Zalles, V., Li, X., Khan, A., Stolle, F., Harris, N., Song, X-P., Baggett, A., Kommareddy, I., and Kommareddy, A. 2022.
    The Global 2000-2020 Land Cover and Land Use Change Dataset Derived From the Landsat Archive: First Results.
    Frontiers in Remote Sensing, 13, April 2022. https://doi.org/10.3389/frsen.2022.856903

- dataset_id: 6
  dataset_name: Forest greenhouse gas net flux
  context_layers: null
  variables:
    - value: "primary_forest"
      description: "Shows loss within humid tropical primary forest in global pan-tropical regions"
    - value: "intact_forest_landscape"
      description: "Shows gain within large, unfragmented areas of natural forest ecosystems that were free from significant human disturbance as of 2000."
  tile_url: "https://tiles.globalforestwatch.org/gfw_forest_carbon_net_flux/latest/dynamic/{z}/{x}/{y}.png?tree_cover_density_threshold=30"
  license: "CC by 4.0"
  geographic_coverage: "Global"
  resolution: "30 x 30 meters"
  update_frequency: "annual"
  content_date: "2001-2024"
  keywords:
    - ghg flux
    - greenhouse gas
    - emissions
    - carbon
    - sequestration
  analytics_api_endpoint: "/v0/land_change/carbon_flux/analytics"
  prompt_instructions: >
    Use 30% canopy density threshold by default, unless a user requests a different threshold.
    Show net flux as a split bar chart, with emissions in the positive y-axis and removals
    in the negative.
    DO NOT show trends over time and caution users that net flux represents totals over
    the the period 2001-2024, not an annual time series.
  description: >
    Maps the balance between emissions from forest disturbances and carbon removals from forest growth
    between 2001 and 2024, using a globally consistent model. Negative values indicate forest areas
    acting as net carbon sinks, while positive values show net greenhouse gas sources.
    This dataset supports climate reporting, forest-based mitigation strategies, and greenhouse gas
    inventories by identifying where forests are contributing to or helping mitigate climate change.
    There is no timeseries; values are annual averages.
  methodology: >
    This net flux layer is part of the forest greenhouse gas flux model described in Harris et al. (2021).
    This paper introduces a geospatial monitoring framework for estimating global forest fluxes which can
    assist a variety of actors and organizations with tracking greenhouse gas (GHG) fluxes from forests
    and in decreasing emissions or increasing removals by forests. Net forest flux represents the exchange
    of GHGs between forests and the atmosphere, calculated as the difference between GHGs emitted by
    forests and carbon removed by (or sequestered by) forests during the model period. Net carbon flux
    is calculated by subtracting average gross removals from annual gross emissions in each forested pixel;
    negative values are where forests were net sinks of carbon and positive values are where forests were
    net sources of GHGs between 2001 and 2024. Net fluxes are calculated following IPCC Guidelines for
    national greenhouse gas inventories in each pixel where forests existed in 2000 or were established
    between 2000 and 2020 according to Potapov et al. 2022. This layer reflects the cumulative net flux
    during the model period (2001-2024) and must be divided by 24 to obtain average annual net flux;
    net flux values cannot be assigned to individual years of the model. All input layers were resampled
    to a common resolution of 0.00025 x 0.00025 degrees each to match Hansen et al. (2013).
    We have made several updates to the model since its original release. For documentation through the
    current version, please refer to this blog. For a more detailed description of the changes included
    through the 2023 tree cover loss launch (released spring 2024) and a comparison of the model's fluxes
    with those from the Global Carbon Budget and national greenhouse gas inventories,
    please refer to Gibbs et al. (2025).
    Net flux is available for download in two different area units over the model duration:
    1) megagrams of CO2e emissions/ha, and 2) megagrams of CO2e emissions/pixel. The first is appropriate
    for visualizing (mapping) net flux because it represents the density of GHG fluxes per hectare.
    The second is appropriate for calculating the net flux in an area of interest (AOI) because the values
    of the pixels in the AOI can be summed to obtain the total net flux for that area. The values in the
    latter were calculated by adjusting the net flux per hectare by the size of each pixel,
    which varies by latitude. When estimating net flux occurring over a defined number of years
    between 2001 and 2024, divide the values by the model duration and then multiply by the number of years
    n the period of interest. Both datasets only include pixels within forests, as defined in the methods of
    Harris et al. (2021) and updated with tree cover gain through 2020.
  cautions: >
    Data are the product of modeling and thus have an inherent degree of error and uncertainty.
    Users are strongly encouraged to read and fully comprehend the metadata and other availabledocumentation
    prior to data use. Net flux reflects the total over the model period of 2001-2024, not an annual
    time series from which a trend can be derived. Thus, values must be divided by 24 to calculate
    average annual net flux. Uncertainty is higher in gross removals than emissions, particularly driven
    by uncertainty in removal factors. These uncertainties are propagated to the uncertainty in net flux.
    Values are applicable to forest areas only (canopy cover >30 percent and >5 m height or areas with
    tree cover gain). See Harris et al. (2021) for further information on the forest definition used in
    the analysis. Emissions reflect stand-replacing disturbances as observed in Landsat satellite imagery
    and do not include emissions from unobserved forest degradation.
    Activity data used as the basis of the estimates contain temporal inconsistencies:
    Removals data contain temporal inconsistencies because tree cover gain represents a cumulative total
    from 2000-2020, rather than annual gains as estimated through 2024.
    Improvements in the detection of tree cover loss due to the incorporation of new satellite data and
    methodology changes between 2011 and 2015 may result in higher estimates of emissions in recent years
    compared to earlier years. Refer here for additional information.
    Large jumps in net flux along some boundary are due to the use of ecozone-specific removal factors.
    The changes in net flux occur at ecozone boundaries, where different removal factors are applied on each side.
    This dataset has been updated since its original publication. See Overview for more information.
  function_usage_notes: >
    Displays the net flux of greenhouse gases from forests, calculated as the difference between gross
    forest greenhouse gas emissions from stand-replacing forest disturbances and gross carbon removals
    from forest growth.
  providers: >
    Harris, N.L., D.A. Gibbs, A. Baccini, R.A. Birdsey, S. de Bruin, M. Farina, L. Fatoyinbo, M.C. Hansen,
    M. Herold, R.A. Houghton, P.V. Potapov, D. Requena Suarez, R.M. Roman-Cuesta, S.S. Saatchi, C.M. Slay,
    S.A. Turubanova, A. Tyukavina. 2021. Global maps of twenty-first century forest carbon fluxes.
    Nature Climate Change. https://doi.org/10.1038/s41558-020-00976-6
    Gibbs, D. A., Rose, M., Grassi, G., Melo, J., Rossi, S., Heinrich, V., & Harris, N. L. 2025.
    Revised and updated geospatial monitoring of 21st century forest carbon fluxes.
    Earth System Science Data. https://doi.org/10.5194/essd-17-1217-2025"
  citation: >
    Harris et al. (2021). Global maps of 21st century forest carbon fluxes.
    Accessed on <date> from Global Forest Watch.

- dataset_id: 7
  dataset_name: Tree cover
  context_layers: null
  variables:
    - value: "primary_forest"
      description: "Shows loss within humid tropical primary forest in global pan-tropical regions"
    - value: "intact_forest"
      description: "Shows gain within large, unfragmented areas of natural forest ecosystems that were free from significant human disturbance as of 2000."
  tile_url: "https://tiles.globalforestwatch.org/umd_tree_cover_density_2000/v1.8/tcd_30/{z}/{x}/{y}.png"
  license: "CC by 4.0"
  geographic_coverage: "Global land (excluding Antarctica and Arctic islands)"
  resolution: "30 x 30 meters"
  update_frequency: ""
  content_date: "2000"
  keywords:
    - tree cover
    - forest
    - canopy
  analytics_api_endpoint: "/v0/land_change/tree_cover/analytics"
  prompt_instructions: >
    Shows tree cover % per pixel for years 2000, for woody vegetation greater than 5 meters in height.
    If combined with primary forest or IFL layers, we can use the term ‘forest’ to describe results. Otherwise,
    only use the term 'tree cover'.
    Binned % tree cover extent can be reported in bar chart or pie chart.
    Default bins are >0-25%, 25-50%, 50-75%, 75-100%, but user can specify bins (i.e. greater and smaller than 30%).
    When calculating area in bins, exclude tree cover area = 0 (and specify that the exclusion has happened).
    Use the tree cover loss and gain
    data for data on change in tree area. Cannot be used to asses pixel-level percent changes (gains and losses).
  description: >
    Tree Cover (Hansen/UMD/GLAD) provides global percent tree canopy cover at 30-meter resolution for the
    years 2000, based on Landsat 7 imagery. It represents the density of vegetation over 5 meters
    tall, including both natural forests and plantations. This dataset is useful for establishing
    historical baselines and comparing tree cover density across different landscapes.

  methodology: >
    This data set, a collaboration between the GLAD (Global Land Analysis & Discovery) lab at the
    University of Maryland, Google, USGS, and NASA, displays tree cover over all global land
    (except for Antarctica and a number of Arctic islands) for the years 2000 at 30 x 30 meter resolution.
    “Percent tree cover” is defined as the density of tree canopy coverage of the land surface and is color-coded
    by density bracket (see legend).
  cautions: >
    For the purpose of this study, “tree cover” was defined as all vegetation taller than 5 meters in height.
    “Tree cover” is the biophysical presence of trees and may take the form of natural forests or plantations
    existing over a range of canopy densities.
  function_usage_notes: >
    Identifies areas of tree cover
  providers: >
    Hansen, M. C., P. V. Potapov, R. Moore, M. Hancher, S. A. Turubanova, A. Tyukavina, D. Thau, S. V. Stehman,
    S. J. Goetz, T. R. Loveland, A. Kommareddy, A. Egorov, L. Chini, C. O. Justice, and J. R. G. Townshend. 2013.
    “High-Resolution Global Maps of 21st-Century Forest Cover Change.” Science 342 (15 November): 850–53.
    doi: 10.1126/science.1244693. Data available from: https://glad.earthengine.app/view/global-forest-change.
  citation: >
    Use the following credit when these data are displayed: Source: Hansen/UMD/Google/USGS/NASA, accessed through
    Global Forest Watch
    Use the following credit when these data are cited: Hansen, M. C., P. V. Potapov, R. Moore, M. Hancher,
    S. A.Turubanova, A. Tyukavina, D. Thau, S. V. Stehman, S. J. Goetz, T. R. Loveland, A. Kommareddy, A. Egorov,
    L. Chini, C. O. Justice, and J. R. G. Townshend. 2013. “High-Resolution Global Maps of 21st-Century Forest Cover Change.”
    Science 342 (15 November): 850–53. Data available on-line from:https://glad.umd.edu/dataset/global-2010-tree-cover-30-m.
    Accessed through Global Forest Watch on <date>. www.globalforestwatch.org

- dataset_id: 8
  dataset_name: Tree cover loss by dominant driver
  context_layers: null
  variables: null
  tile_url: "https://tiles.globalforestwatch.org/wri_google_tree_cover_loss_drivers/v1.12/dynamic/5/18/10.png?tree_cover_density_threshold=30&render_type=true_color"
  license: "CC by 4.0"
  geographic_coverage: "Global"
  resolution: "0.01 x 0.01 degree (approximately 1 km at the equator)"
  update_frequency: "annual"
  content_date: "2001-2024"
  keywords:
    - deforestation
    - forest loss
    - driver
    - agriculture
    - commodities
    - shifting cultivation
    - logging
    - wildfire
    - infrastructure
    - settlements
  analytics_api_endpoint: "/v0/land_change/tree_cover_loss/analytics"
  prompt_instructions: >
    Shows the primary driver or cause of tree cover loss over the entire range 2001-2024. 
    Driver classes are permanent agriculture, hard commodities, shifting cultivation, logging,
    wildfire, settlements & infrastructure, and other natural disturbances.
    Ignore the Unknown class.
    Show total area of loss (ha) or total emissions (MgCO2e) due to loss per driver class
    over the entire time period 2001-2024. DO NOT attempt a timeseries. If asked for annual
    tree cover loss OR emissions timeseries, refuse and suggest Tree cover loss analysis
    instead.
    Data should be represented in a pie chart or table with each segment representing loss area
    or emissions due per driver class.
    DO NOT use the term "deforestation", use "tree cover loss" instead since "Tree cover"
    includes plantations as well as natural forest meaning loss is not automatically
    deforestation or carbon loss.
  description: >
    Shows the dominant driver of tree cover loss over the time period 2001-2024.
    A driver is defined as the direct cause of tree cover loss, and can include both temporary
    disturbances (natural or anthropogenic) or permanent loss of tree cover due to a change to
    a non-forest land use (e.g., deforestation).  The dominant driver is defined as the direct
    driver that caused the majority of tree cover loss within each 1 km cell over the time period.
    Classes are defined as follows:
    - Permanent agriculture: Long-term, permanent tree cover loss for small- tolarge-scale agriculture. 
    - Hard commodities: Loss due to the establishment or expansion of mining or energy infrastructure.
    - Shifting cultivation: Tree cover loss due to small- to medium-scale clearing for temporary
      cultivation that is later abandoned and followed by subsequent regrowth of secondary forest or 
      vegetation.
    - Logging: Forest management and logging activities occurring within managed, natural or 
      semi-natural forests and plantations, often with evidence of forest regrowth or planting in 
      subsequent years. 
    - Wildfire: Tree cover loss due to fire with no visible human conversion or agricultural
      activity afterward. Fires may be started by natural causes (e.g. lightning) or may be
      related to human activities (accidental or deliberate).
    - Settlements and infrastructure: Tree cover loss due to expansion and intensification of roads,
      settlements, urban areas, or built infrastructure (not associated with other classes).
      Other natural disturbances: Tree cover loss due to other non-fire natural disturbances
      (e.g., landslides, insect outbreaks, river meandering). If loss due to natural causes is
      followed by salvage or sanitation logging, it is classified as logging.
  methodology: >
    These data were produced in a collaboration between the World Resources Institute and
    Google DeepMind. The data were developed using a global neural network model (ResNet)
    trained on a set of samples collected through visual interpretation of very high-resolution
    satellite imagery. The model used satellite imagery (Landsat 7 & 8, Sentinel-2) and ancillary
    data to classify the seven driver categories. Overall accuracy of the model is 90.5%, with
    regional accuracies varying from 82.8% in Southeast Asia to 94.1% in Asia. Global per class
    producer's and user's accuracy are highest for the permanent agriculture, logging, and
    wildfire classes (over 90%), and generally lower for rarer classes, such as hard commodities,
    settlements and infrastructure, and other natural disturbances. A full description of the
    methods and accuracy statistics are available in the publication.
    The data is also available on [Google Earth Engine](https://developers.google.com/earth-engine/datasets/catalog/projects_landandcarbon_assets_wri_gdm_drivers_forest_loss_1km_v1_2_2001_2024)
  cautions: >
    The grouping of drivers into deforestation and temporary disturbances (i.e., likely
    followed by regrowth) is indicative of how these classes are defined in the data and
    should be considered an approximation. This product does not monitor regrowth or
    permanence of loss following each loss event. 
    This product does not distinguish between the loss of natural forest and planted trees
    (e.g., plantations, tree crops, or agroforestry systems). While tree cover loss associated
    with the permanent agriculture, hard commodities, and settlements & infrastructure classes
    represent a close approximation of deforestation, they do not always represent the conversion
    of natural forests to other land uses and in some cases may represent loss of planted trees.
    Similarly, replacement of natural forest with wood fiber plantations is not distinguished
    from routine harvesting within existing plantations established before 2000, as these
    are both included in the logging class. 
    These data are limited in scope to attributing drivers to tree cover loss as mapped by the
    Hansen et al. 2013 tree cover loss product, and therefore the detection of loss is subject
    to the accuracy of that product. This product shows the dominant driver in each 1 km cell
    over the entire period. It does not show multiple drivers if they occur in the same cell at
    smaller scales, nor does it detail the sequence of drivers if multiple occurred at different
    times within the period. A full description of limitations is included in the publication.
  function_usage_notes: >
    Identifies areas of gross tree cover loss
  providers: >
    Sims, M.J., R. Stanimirova, A. Raichuk, M. Neumann, J. Richter, F. Follett, J. MacCarthy,
    K. Lister, C. Randle, L. Sloat, E. Esipova, J. Jupiter, C. Stanton, D. Morris, C. M. Slay,
    D. Purves, and N. Harris. 2025. “Global Drivers of Forest Loss at 1 Km Resolution.”
    Environmental Research Letters 20 (7): 074027. doi:10.1088/1748-9326/add606.
  citation: >
    Use the following credit when these data are displayed: “Tree cover loss by dominant driver”.
    WRI/Google DeepMind. Accessed from Global Forest Watch on [Date]. www.globalforestwatch.org
    Use the following credit when these data are cited: Sims, M.J., R. Stanimirova, A. Raichuk,
    M. Neumann, J. Richter, F. Follett, J. MacCarthy, K. Lister, C. Randle, L. Sloat, E. Esipova,
    J. Jupiter, C. Stanton, D. Morris, C. M. Slay, D. Purves, and N. Harris. 2025.
    “Global Drivers of Forest Loss at 1 Km Resolution.”
    Environmental Research Letters 20 (7): 074027.  doi:10.1088/1748-9326/add606.<|MERGE_RESOLUTION|>--- conflicted
+++ resolved
@@ -563,12 +563,7 @@
 
 - dataset_id: 4
   dataset_name: Tree cover loss
-<<<<<<< HEAD
-  context_layers:
-    - value: null
-=======
   context_layers: null
->>>>>>> 1c6db500
   variables:
     - value: "primary_forest"
       description: "Shows loss within humid tropical primary forest in global pan-tropical regions"
