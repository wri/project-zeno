from typing import Annotated, Literal, Optional

import pandas as pd
import structlog
from langchain_core.messages import ToolMessage
from langchain_core.prompts import ChatPromptTemplate
from langchain_core.tools import tool
from langchain_core.tools.base import InjectedToolCallId
from langgraph.prebuilt import create_react_agent
from langgraph.types import Command
from pydantic import BaseModel, Field
from sqlalchemy import text

from src.utils.config import APISettings
from src.utils.database import get_async_engine
from src.utils.env_loader import load_environment_variables
from src.utils.geocoding_helpers import (
    CUSTOM_AREA_TABLE,
    GADM_TABLE,
    KBA_TABLE,
    LANDMARK_TABLE,
    SOURCE_ID_MAPPING,
    SUBREGION_TO_SUBTYPE_MAPPING,
    WDPA_TABLE,
)
from src.utils.llms import SONNET
from src.utils.logging_config import get_logger

RESULT_LIMIT = 10


load_environment_variables()
logger = get_logger(__name__)


# def get_postgis_connection():
#     """Get PostGIS database connection."""
#     database_url = os.environ["DATABASE_URL"].replace(
#         "postgresql+asyncpg://", "postgresql+psycopg2://"
#     )
#     return create_engine(database_url)


async def query_aoi_database(
    engine,
    place_name: str,
    result_limit: int = 10,
):
    """Query the PostGIS database for location information.

    Args:
        engine: SQLAlchemy engine object
        place_name: Name of the place to search for
        result_limit: Maximum number of results to return

    Returns:
        DataFrame containing location information
    """
    async with engine.connect() as conn:
        # Enable pg_trgm extension for similarity function
        await conn.execute(text("CREATE EXTENSION IF NOT EXISTS pg_trgm;"))
        await conn.execute(text("SET pg_trgm.similarity_threshold = 0.2;"))
        await conn.commit()

        # Check which tables exist first
        existing_tables = []

        # Check GADM table
        try:
            await conn.execute(text(f"SELECT 1 FROM {GADM_TABLE} LIMIT 1"))
            existing_tables.append("gadm")
        except Exception:
            logger.warning(f"Table {GADM_TABLE} does not exist")
            await conn.rollback()

        # Check KBA table
        try:
            await conn.execute(text(f"SELECT 1 FROM {KBA_TABLE} LIMIT 1"))
            existing_tables.append("kba")
        except Exception:
            logger.warning(f"Table {KBA_TABLE} does not exist")
            await conn.rollback()

        # Check Landmark table
        try:
            await conn.execute(text(f"SELECT 1 FROM {LANDMARK_TABLE} LIMIT 1"))
            existing_tables.append("landmark")
        except Exception:
            logger.warning(f"Table {LANDMARK_TABLE} does not exist")
            await conn.rollback()

        # Check WDPA table
        try:
            await conn.execute(text(f"SELECT 1 FROM {WDPA_TABLE} LIMIT 1"))
            existing_tables.append("wdpa")
        except Exception:
            logger.warning(f"Table {WDPA_TABLE} does not exist")
            await conn.rollback()

        # Check Custom Areas table
        try:
            conn.execute(text(f"SELECT 1 FROM {CUSTOM_AREA_TABLE} LIMIT 1"))
            existing_tables.append("custom")
        except Exception:
            logger.warning(f"Table {CUSTOM_AREA_TABLE} does not exist")
            conn.rollback()

        # Build the query based on existing tables
        union_parts = []

        if "gadm" in existing_tables:
            union_parts.append(
                f"""
                SELECT gadm_id AS src_id,
                    name, subtype, 'gadm' as source
                FROM {GADM_TABLE}
            """
            )

        if "kba" in existing_tables:
            src_id = SOURCE_ID_MAPPING["kba"]["id_column"]
            union_parts.append(
                f"""
                SELECT CAST({src_id} as TEXT) as src_id,
                       name,
                       subtype,
                       'kba' as source
                FROM {KBA_TABLE}
            """
            )

        if "landmark" in existing_tables:
            src_id = SOURCE_ID_MAPPING["landmark"]["id_column"]
            union_parts.append(
                f"""
                SELECT CAST({src_id} as TEXT) as src_id,
                       name,
                       subtype,
                       'landmark' as source
                FROM {LANDMARK_TABLE}
            """
            )

        if "wdpa" in existing_tables:
            src_id = SOURCE_ID_MAPPING["wdpa"]["id_column"]
            union_parts.append(
                f"""
                SELECT CAST({src_id} as TEXT) as src_id,
                       name,
                       subtype,
                       'wdpa' as source
                FROM {WDPA_TABLE}
            """
            )

        if "custom" in existing_tables:
            src_id = SOURCE_ID_MAPPING["custom"]["id_column"]
            user_id = structlog.contextvars.get_contextvars().get("user_id")
            if not user_id:
                raise ValueError("user_id required for custom areas")

            union_parts.append(
                f"""
                SELECT CAST({src_id} as TEXT) as src_id,
                       name,
                       'custom-area' as subtype,
                       'custom' as source
                FROM {CUSTOM_AREA_TABLE}
                WHERE user_id = :user_id
            """
            )

        if not union_parts:
            logger.error("No geometry tables exist in the database")
            return pd.DataFrame()

        # Create the combined search query
        combined_query = " UNION ALL ".join(union_parts)

        sql_query = f"""
            WITH combined_search AS (
                {combined_query}
            )
            SELECT *,
                   similarity(LOWER(name), LOWER(:place_name)) AS similarity_score
            FROM combined_search
            WHERE name IS NOT NULL
            AND name % :place_name
            ORDER BY similarity_score DESC
            LIMIT :limit_val
        """

        logger.debug(f"Executing AOI query: {sql_query}")

<<<<<<< HEAD
        def _read(sync_conn):
            return pd.read_sql(
                text(sql_query),
                sync_conn,
                params={"place_name": place_name, "limit_val": result_limit},
            )

        query_results = await conn.run_sync(_read)
=======
        query_results = pd.read_sql(
            text(sql_query),
            conn,
            params={
                "place_name": place_name,
                "limit_val": result_limit,
                "user_id": user_id,
            },
        )
>>>>>>> 33b096d0

    logger.debug(f"AOI query results: {query_results}")
    return query_results


async def query_subregion_database(
    engine, subregion_name: str, source: str, src_id: int
):
    """Query the right table in PostGIS database for subregions based on the selected AOI.

    Args:
        engine: SQLAlchemy engine object
        subregion_name: Name of the subregion to search for
        source: Source of the selected AOI
        src_id: id of the selected AOI in source table: gadm_id, kba_id, landmark_id, wdpa_id

    Returns:
        DataFrame of subregions
    """
    match subregion_name:
        case (
            "country"
            | "state"
            | "district"
            | "municipality"
            | "locality"
            | "neighbourhood"
        ):
            table_name = GADM_TABLE
            subtype = SUBREGION_TO_SUBTYPE_MAPPING[subregion_name]
            subregion_source = "gadm"
            src_id_field = SOURCE_ID_MAPPING["gadm"]["id_column"]
        case "kba":
            table_name = KBA_TABLE
            subtype = SUBREGION_TO_SUBTYPE_MAPPING["kba"]
            subregion_source = "kba"
            src_id_field = SOURCE_ID_MAPPING["kba"]["id_column"]
        case "wdpa":
            table_name = WDPA_TABLE
            subtype = SUBREGION_TO_SUBTYPE_MAPPING["wdpa"]
            subregion_source = "wdpa"
            src_id_field = SOURCE_ID_MAPPING["wdpa"]["id_column"]
        case "landmark":
            table_name = LANDMARK_TABLE
            subtype = SUBREGION_TO_SUBTYPE_MAPPING["landmark"]
            subregion_source = "landmark"
            src_id_field = SOURCE_ID_MAPPING["landmark"]["id_column"]
        case _:
            logger.error(f"Invalid subregion: {subregion_name}")
            raise ValueError(
                f"Subregion: {subregion_name} does not match to any table in PostGIS database."
            )

    id_column = SOURCE_ID_MAPPING[source]["id_column"]
    source_table = SOURCE_ID_MAPPING[source]["table"]

    logger.info(
        f"Querying subregion: {subregion_name} in table: {table_name} for source: {source}, src_id: {src_id}"
    )

    sql_query = f"""
    WITH aoi AS (
        SELECT geometry AS geom
        FROM {source_table}
        WHERE "{id_column}" = :src_id
        LIMIT 1
    )
    SELECT t.name, t.subtype, t.{src_id_field}, '{subregion_source}' as source, t.{src_id_field} as src_id
    FROM {table_name} AS t, aoi
    WHERE t.subtype = :subtype
    AND ST_Within(t.geometry, aoi.geom)
    """
    logger.debug(f"Executing subregion query: {sql_query}")

    async with engine.connect() as conn:

        def _read(sync_conn):
            return pd.read_sql(
                text(sql_query),
                sync_conn,
                params={"src_id": src_id, "subtype": subtype},
            )

        results = await conn.run_sync(_read)

    return results


class AOIIndex(BaseModel):
    """Model for storing the index of the selected location."""

    id: int = Field(
        description="`id` of the location that best matches the user query."
    )
    source: str = Field(description="`source` of the selected location.")
    src_id: str = Field(description="`src_id` of the selected location.")
    name: str = Field(description="`name` of the selected location.")
    subtype: str = Field(description="`subtype` of the selected location.")


# Prompt template for selecting the best location match based on user query
AOI_SELECTION_PROMPT = ChatPromptTemplate.from_messages(
    [
        (
            "user",
            """
            Based on the query, return the ID of the best location match.
            When there is a tie, give preference to country > state > district > municipality > locality.

            {candidate_locations}

            Query:

            {user_query}
            """,
        )
    ]
)

# Chain for selecting the best location match
AOI_SELECTION_CHAIN = AOI_SELECTION_PROMPT | SONNET.with_structured_output(
    AOIIndex
)


@tool("pick-aoi")
async def pick_aoi(
    question: str,
    place: str,
    subregion: Optional[
        Literal[
            "country",
            "state",
            "district",
            "municipality",
            "locality",
            "neighbourhood",
            "kba",
            "wdpa",
            "landmark",
        ]
    ] = None,
    tool_call_id: Annotated[str, InjectedToolCallId] = None,
) -> Command:
    """Selects the most appropriate area of interest (AOI) based on a place name and user's question. Optionally, it can also filter the results by a subregion.

    This tool queries a spatial database to find location matches for a given place name,
    then uses AI to select the best match based on the user's question context.

    Args:
        question: User's question providing context for selecting the most relevant location
        place: Name of the place or area to find in the spatial database, expand any abbreviations
        subregion: Specific subregion type to filter results by (optional). Must be one of: "country", "state", "district", "municipality", "locality", "neighbourhood", "kba", "wdpa", or "landmark".
    """
    try:
        logger.info(
            f"PICK-AOI-TOOL: place: '{place}', subregion: '{subregion}'"
        )
        # Query the database for place & get top matches using similarity
<<<<<<< HEAD

        # TODO: we may need to replace `asyncpg` with `psycopg` in the
        # database URL (this was how the tool was originally setup)
        engine = await get_async_engine(db_url=APISettings.database_url)

        results = await query_aoi_database(engine, place, RESULT_LIMIT)
=======
        engine = get_postgis_connection()
        results = query_aoi_database(engine, place, RESULT_LIMIT)
        logger.debug(f"Query results: {results}")
>>>>>>> 33b096d0

        candidate_aois = results.to_csv(
            index=False
        )  # results: id, name, subtype, source, src_id

        # Select the best AOI based on user query
        selected_aoi = await AOI_SELECTION_CHAIN.ainvoke(
            {"candidate_locations": candidate_aois, "user_query": question}
        )
        source = selected_aoi.source
        src_id = selected_aoi.src_id
        name = selected_aoi.name
        subtype = selected_aoi.subtype

        # todo: this is redundant with the one in helpers.py, consider refactoring
        source_table_map = {
            "gadm": GADM_TABLE,
            "kba": KBA_TABLE,
            "landmark": LANDMARK_TABLE,
            "wdpa": WDPA_TABLE,
            "custom": CUSTOM_AREA_TABLE,
        }

        if source not in source_table_map:
            logger.error(f"Invalid source: {source}")
            raise ValueError(
                f"Source: {source} does not match to any table in PostGIS database."
            )

<<<<<<< HEAD
        id_column = SOURCE_ID_MAPPING[source]["id_column"]
        source_table = source_table_map[source]

        sql_query = f"""
            SELECT name, subtype, "{id_column}" as src_id
            FROM {source_table}
            WHERE "{id_column}" = :src_id
        """

        async with engine.connect() as conn:

            def _read(sync_conn):
                return pd.read_sql(
                    text(sql_query), sync_conn, params={"src_id": src_id}
                )

            selected_aoi_df = await conn.run_sync(_read)

        if selected_aoi_df.empty:
            raise ValueError(f"No AOI found with {id_column} = {src_id}")

        selected_aoi = selected_aoi_df.iloc[0].to_dict()
        selected_aoi[SOURCE_ID_MAPPING[source]["id_column"]] = src_id
        selected_aoi["source"] = source

=======
>>>>>>> 33b096d0
        if subregion:
            logger.info(f"Querying for subregion: '{subregion}'")
            subregion_aois = await query_subregion_database(
                engine, subregion, source, src_id
            )
            subregion_aois = subregion_aois.to_dict(orient="records")
            logger.info(f"Found {len(subregion_aois)} subregion AOIs")

        tool_message = f"Selected AOI: {name}, type: {subtype}"
        if subregion:
            tool_message += f"\nSubregion AOIs: {len(subregion_aois)}"

        logger.debug(f"Pick AOI tool message: {tool_message}")
        selected_aoi = selected_aoi.model_dump()
        selected_aoi[SOURCE_ID_MAPPING[source]["id_column"]] = src_id

        logger.info(
            f"Selected AOI: {name}, type: {subtype}, source: {source}, src_id: {src_id}"
        )

        return Command(
            update={
                "aoi": selected_aoi,
                "subregion_aois": subregion_aois if subregion else None,
                "subregion": subregion,
                "aoi_name": name,
                "subtype": subtype,
                # Update the message history
                "messages": [
                    ToolMessage(tool_message, tool_call_id=tool_call_id)
                ],
            },
        )
    except Exception as e:
        logger.exception(f"Error in pick_aoi tool: {e}")
        return Command(
            update={
                "messages": [
                    ToolMessage(
                        str(e), tool_call_id=tool_call_id, status="error"
                    )
                ],
            },
        )


if __name__ == "__main__":
    agent = create_react_agent(
        SONNET,
        tools=[pick_aoi],
        prompt="""You are a Geo Agent that can ONLY HELP PICK an AOI using the `pick-aoi` tool.
        Pick the best AOI based on the user query. You DONT need to answer the user query, just pick the best AOI.""",
    )

    user_queries = [
        "find threats to tigers in kbas of Odisha",
        "Show me forest data for congo not drc",
        "What is the deforestation rate in Ontario last year?",
        "I need urgent data on ilegal logging in Borgou!!",
        "How much tree cover has been lost in Sumatera since 2000?",
        "find threats to tigers in Simlipal Park",
        "find deforestation rate in Amazon",
        "find crocodile statistics in Satkosia Gorge",
        "find deforestation rate in PNG",
    ]

    for query in user_queries[:1]:
        for step in agent.stream(
            {"messages": [{"role": "user", "content": query}]},
            stream_mode="values",
        ):
            message = step["messages"][-1]
            if isinstance(message, tuple):
                logger.info(message)
            else:
                message.pretty_print()<|MERGE_RESOLUTION|>--- conflicted
+++ resolved
@@ -192,7 +192,6 @@
 
         logger.debug(f"Executing AOI query: {sql_query}")
 
-<<<<<<< HEAD
         def _read(sync_conn):
             return pd.read_sql(
                 text(sql_query),
@@ -201,17 +200,6 @@
             )
 
         query_results = await conn.run_sync(_read)
-=======
-        query_results = pd.read_sql(
-            text(sql_query),
-            conn,
-            params={
-                "place_name": place_name,
-                "limit_val": result_limit,
-                "user_id": user_id,
-            },
-        )
->>>>>>> 33b096d0
 
     logger.debug(f"AOI query results: {query_results}")
     return query_results
@@ -371,18 +359,12 @@
             f"PICK-AOI-TOOL: place: '{place}', subregion: '{subregion}'"
         )
         # Query the database for place & get top matches using similarity
-<<<<<<< HEAD
 
         # TODO: we may need to replace `asyncpg` with `psycopg` in the
         # database URL (this was how the tool was originally setup)
         engine = await get_async_engine(db_url=APISettings.database_url)
 
         results = await query_aoi_database(engine, place, RESULT_LIMIT)
-=======
-        engine = get_postgis_connection()
-        results = query_aoi_database(engine, place, RESULT_LIMIT)
-        logger.debug(f"Query results: {results}")
->>>>>>> 33b096d0
 
         candidate_aois = results.to_csv(
             index=False
@@ -412,7 +394,6 @@
                 f"Source: {source} does not match to any table in PostGIS database."
             )
 
-<<<<<<< HEAD
         id_column = SOURCE_ID_MAPPING[source]["id_column"]
         source_table = source_table_map[source]
 
@@ -438,8 +419,6 @@
         selected_aoi[SOURCE_ID_MAPPING[source]["id_column"]] = src_id
         selected_aoi["source"] = source
 
-=======
->>>>>>> 33b096d0
         if subregion:
             logger.info(f"Querying for subregion: '{subregion}'")
             subregion_aois = await query_subregion_database(
