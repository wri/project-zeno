--- conflicted
+++ resolved
@@ -20,9 +20,6 @@
     def can_handle(self, dataset: Any, table_name: str) -> bool:
         return table_name == "DIST-ALERT"
 
-<<<<<<< HEAD
-    async def pull_data(
-=======
     def _poll_for_completion(
         self,
         payload: Dict,
@@ -68,7 +65,6 @@
         return None
 
     def pull_data(
->>>>>>> 2f694a0b
         self,
         query: str,
         aoi: Dict,
