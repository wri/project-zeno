--- conflicted
+++ resolved
@@ -47,9 +47,9 @@
                 ],
                 "start_date": start_date,
                 "end_date": end_date,
-                "intersections": [dataset["context_layer"]]
-                if dataset["context_layer"]
-                else [],
+                "intersections": (
+                    [dataset["context_layer"]] if dataset["context_layer"] else []
+                ),
             }
 
             headers = {
@@ -57,25 +57,22 @@
                 "Content-Type": "application/json",
             }
 
-<<<<<<< HEAD
             async with httpx.AsyncClient() as client:
                 response = await client.post(
                     self.DIST_ALERT_URL, headers=headers, json=payload
                 )
 
-                result = response.json()
-=======
             # Debug logging for payload
             logger.info(f"DIST-ALERT API Request - URL: {self.DIST_ALERT_URL}")
             logger.info(f"DIST-ALERT API Request - Headers: {headers}")
             logger.info(f"DIST-ALERT API Request - Payload: {payload}")
 
-            response = requests.post(
-                self.DIST_ALERT_URL, headers=headers, json=payload
-            )
+            # response = requests.post(self.DIST_ALERT_URL, headers=headers, json=payload)
 
             # Debug logging for response
-            logger.info(f"DIST-ALERT API Response - Status Code: {response.status_code}")
+            logger.info(
+                f"DIST-ALERT API Response - Status Code: {response.status_code}"
+            )
             logger.info(f"DIST-ALERT API Response - Headers: {dict(response.headers)}")
             logger.info(f"DIST-ALERT API Response - Raw Text: {response.text}")
 
@@ -85,36 +82,32 @@
             except Exception as json_error:
                 error_msg = f"Failed to parse JSON response from DIST-ALERT API. Status: {response.status_code}, Text: {response.text}, Error: {json_error}"
                 logger.error(error_msg)
-                return DataPullResult(
-                    success=False, data=[], message=error_msg
-                )
+                return DataPullResult(success=False, data=[], message=error_msg)
 
             # Check if status key exists before accessing it
             if "status" not in result:
                 error_msg = f"DIST-ALERT API response missing 'status' key. Available keys: {list(result.keys())}, Full response: {result}"
                 logger.error(error_msg)
+                return DataPullResult(success=False, data=[], message=error_msg)
+
+            if result["status"] == "success":
+                download_link = result["data"]["link"]
+
+                async with httpx.AsyncClient() as client:
+                    data = client.get(download_link).json()
+
+                raw_data = data["data"]["result"]
+
                 return DataPullResult(
-                    success=False, data=[], message=error_msg
+                    success=True,
+                    data=raw_data,
+                    message=f"Successfully pulled data from GFW for {aoi_name}. Found {len(raw_data['value'])} alerts.",
+                    data_points_count=len(raw_data["value"]),
                 )
->>>>>>> 959d3cfb
-
-                if result["status"] == "success":
-                    download_link = result["data"]["link"]
-                    download_response = await client.get(download_link)
-                    raw_data = download_response.json()["data"]["result"]
-
-                    return DataPullResult(
-                        success=True,
-                        data=raw_data,
-                        message=f"Successfully pulled data from GFW for {aoi_name}. Found {len(raw_data['value'])} alerts.",
-                        data_points_count=len(raw_data["value"]),
-                    )
-                else:
-                    error_msg = f"Failed to pull data from GFW for {aoi_name} - DIST_ALERT_URL: {self.DIST_ALERT_URL}, payload: {payload}, response: {response.text}"
-                    logger.error(error_msg)
-                    return DataPullResult(
-                        success=False, data=[], message=error_msg
-                    )
+            else:
+                error_msg = f"Failed to pull data from GFW for {aoi_name} - DIST_ALERT_URL: {self.DIST_ALERT_URL}, payload: {payload}, response: {response.text}"
+                logger.error(error_msg)
+                return DataPullResult(success=False, data=[], message=error_msg)
 
         except Exception as e:
             error_msg = f"Failed to pull DIST-ALERT data: {e}"
