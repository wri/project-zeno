from dotenv import load_dotenv
from langchain_anthropic import ChatAnthropic
from langchain_google_genai import ChatGoogleGenerativeAI
from langchain_ollama import ChatOllama
from langchain_openai import ChatOpenAI

from src.utils.config import APISettings

load_dotenv()

# Anthropic
SONNET = ChatAnthropic(
    model="claude-sonnet-4-20250514",
    temperature=0,
    max_tokens=64_000,  # Sonnet has a limit of max 64000 tokens
)
HAIKU = ChatAnthropic(
    model="claude-3-5-haiku-latest",
    temperature=0,
    max_tokens=8_192,  # Haiku has a limit of max 8192 tokens
)

# Google
GEMINI = ChatGoogleGenerativeAI(
    model="gemini-2.5-pro",
    temperature=0.0,
    max_tokens=None,  # max_tokens=None means no limit
    include_thoughts=False,
    max_retries=2,
<<<<<<< HEAD
    thinking_budget=256,
=======
    thinking_budget=512,
>>>>>>> e855cf0f
)
GEMINI_FLASH = ChatGoogleGenerativeAI(
    model="gemini-2.5-flash",
    temperature=0.0,
    max_tokens=None,  # max_tokens=None means no limit
    include_thoughts=False,
    max_retries=2,
    thinking_budget=0,
)

# OpenAI
GPT = ChatOpenAI(
    model="gpt-4o",
    temperature=0,
    max_tokens=None,  # max_tokens=None means no limit
)

# DEEPSEEK
QWEN3 = ChatOllama(
    model="qwen3:8b",
    temperature=0,
    max_tokens=None,  # max_tokens=None means no limit
)

# GPT-OSS
GPT_OSS = ChatOllama(
    model="gpt-oss:120b-cloud",
    temperature=0,
    max_tokens=None,  # max_tokens=None means no limit
)

# GLM
GLM = ChatOllama(
    model="glm-4.6:cloud",
    temperature=0,
    max_tokens=None,  # max_tokens=None means no limit
)

# Minimax
MINIMAX = ChatOllama(
    model="minimax-m2:cloud",
    temperature=0,
    max_tokens=None,  # max_tokens=None means no limit
)

# Model Registry for dynamic selection
MODEL_REGISTRY = {
    "sonnet": SONNET,
    "haiku": HAIKU,
    "gemini": GEMINI,
    "gemini-flash": GEMINI_FLASH,
    "gpt": GPT,
    "qwen3": QWEN3,
    "gpt-oss": GPT_OSS,
    "glm": GLM,
    "minimax": MINIMAX,
}

# Available models list for frontend
AVAILABLE_MODELS = list(MODEL_REGISTRY.keys())


def get_model():
    """Get the configured model from environment or default to sonnet."""
    model_name = APISettings.model.lower()
    if model_name not in MODEL_REGISTRY:
        raise ValueError(
            f"Unknown model: {model_name}. Available models: {AVAILABLE_MODELS}"
        )
    return MODEL_REGISTRY[model_name]


def get_small_model():
    """Get the configured small model from environment or default to haiku."""
    model_name = APISettings.small_model.lower()
    if model_name not in MODEL_REGISTRY:
        raise ValueError(
            f"Unknown small model: {model_name}. Available models: {AVAILABLE_MODELS}"
        )
    return MODEL_REGISTRY[model_name]


# Base Model - dynamically selected from environment
MODEL = get_model()

# Small Model - dynamically selected from environment
SMALL_MODEL = get_small_model()<|MERGE_RESOLUTION|>--- conflicted
+++ resolved
@@ -27,11 +27,7 @@
     max_tokens=None,  # max_tokens=None means no limit
     include_thoughts=False,
     max_retries=2,
-<<<<<<< HEAD
-    thinking_budget=256,
-=======
     thinking_budget=512,
->>>>>>> e855cf0f
 )
 GEMINI_FLASH = ChatGoogleGenerativeAI(
     model="gemini-2.5-flash",
