# Project Zeno

Language Interface for Maps & WRI/LCL data APIs.

## Dependencies
- uv: https://docs.astral.sh/uv/getting-started/installation/
- ollama: https://ollama.com/
- postgresql: https://www.postgresql.org/ (for using local DB instead of docker)
- docker: https://docs.docker.com/

## Local Development Setup

1. **Clone and setup:**
   ```bash
   git clone git@github.com:wri/project-zeno.git
   cd project-zeno
   uv sync
   source .venv/bin/activate
   ```

2. **Environment configuration:**
   ```bash
   cp .env.example .env
   # Edit .env with your API keys and credentials
   
   cp .env.local.example .env.local
   # .env.local contains local development overrides (auto-created by make commands)
   ```

3. **Download data:**
   ```bash
   aws s3 sync s3://zeno-agent-data/ data/
   ```

4. **Start development environment:**
   ```bash
   make dev    # Starts everything (infrastructure + API + frontend)
   ```
   Or run services individually:
   ```bash
   make up       # Start Docker services (PostgreSQL + Langfuse + ClickHouse)
   make api      # Run API locally (port 8000)
   make frontend # Run Streamlit frontend (port 8501)
   ```

<<<<<<< HEAD
5. **Access the application:**
=======
5. **Setup Local Langfuse:**
   a. Clone the Langfuse repository outside your current project directory
   ```bash
   cd ..
   git clone https://github.com/langfuse/langfuse.git
   cd langfuse
   ```
   
   b. Start the Langfuse server
   ```bash
   docker compose up -d
   ```
   
   c. Access the Langfuse UI at http://localhost:3000
   1. Create an account
   2. Create a new project
   3. Copy the API keys from your project settings
   
   d. Return to your project directory and update your .env.local file
   ```bash
   cd ../project-zeno
   # Update these values in your .env.local file:
   LANGFUSE_HOST=http://localhost:3000
   LANGFUSE_PUBLIC_KEY=your_public_key_here
   LANGFUSE_SECRET_KEY=your_secret_key_here
   ```

6. **Access the application:**
>>>>>>> 6c3a1c52
   - Frontend: http://localhost:8501
   - API: http://localhost:8000
   - Langfuse: http://localhost:3000

## Development Commands

```bash
make help     # Show all available commands
make up       # Start Docker infrastructure
make down     # Stop Docker infrastructure
make api      # Run API with hot reload
make frontend # Run frontend with hot reload
make dev      # Start full development environment
```

## Environment Files

- `.env` - Base configuration (production settings)
- `.env.local` - Local development overrides (auto-created)

The system automatically loads `.env` first, then overrides with `.env.local` for local development.

```bash
uv run streamlit run frontend/app.py
```

## Setup Database

1. Using docker:

```bash
docker compose up -d
uv run streamlit run frontend/app.py
```

2. Using postgresql:

a. Create a new database

```bash
createuser -s postgres # if you don't have a postgres user
createdb -U postgres zeno-data-local
alembic upgrade head

# Check if you have the database running
psql zeno-data-local

# Check if you have the tables created
\dt

# Output
#               List of relations
#  Schema |      Name       | Type  |  Owner   
# --------+-----------------+-------+----------
#  public | alembic_version | table | postgres
#  public | threads         | table | postgres
#  public | users           | table | postgres
```

b. Add the database URL to the .env file:
```bash
DATABASE_URL=postgresql+psycopg2://postgres:postgres@localhost:5432/zeno-data-local
```

## Configure localhost Langfuse

1. `docker compose up langfuse-server` (or just spin up the whole backend with `docker compose up`)
2. Open your browser and navigate to http://localhost:3000 to create a Langfuse account.
3. Within the Langfuse UI, create an organization and then a project.
4. Copy the API keys (public and secret) generated for your project.
5. Update the `LANGFUSE_PUBLIC_KEY` and `LANGFUSE_SECRET_KEY` environment variables in your `docker-compose.yml` file with the copied keys.<|MERGE_RESOLUTION|>--- conflicted
+++ resolved
@@ -43,9 +43,6 @@
    make frontend # Run Streamlit frontend (port 8501)
    ```
 
-<<<<<<< HEAD
-5. **Access the application:**
-=======
 5. **Setup Local Langfuse:**
    a. Clone the Langfuse repository outside your current project directory
    ```bash
@@ -74,7 +71,6 @@
    ```
 
 6. **Access the application:**
->>>>>>> 6c3a1c52
    - Frontend: http://localhost:8501
    - API: http://localhost:8000
    - Langfuse: http://localhost:3000
