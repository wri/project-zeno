# Project Zeno

Language Interface for Maps & WRI/LCL data APIs.

## Dependencies
- uv: https://docs.astral.sh/uv/getting-started/installation/
- ollama: https://ollama.com/

## Getting Started

1. Clone the repository: `git clone git@github.com:wri/project-zeno.git'
2. Change into the project directory: `cd project-zeno`
3. Install dependencies: `uv sync`
4. Activate the environment: `source .venv/bin/activate`
5. Run `cp .env.example .env` and replace values appropriately in the .env file

## Fastapi testing

The following example shows how the streaming response can be obtained.

Run fastapi

```bash
<<<<<<< HEAD
PYTHONPATH=src fastapi dev main.py
=======
PYTHONPATH=src fastapi dev api.py
>>>>>>> 413d2a5a
```

Call api

```python
import requests

msg = "How many users are using GFW and how long did it take to get there?"
response = requests.post("http://127.0.0.1:8000/stream", json=dict(query=msg), stream=True)
for line in response:
    if line:
        print(line.decode())
<<<<<<< HEAD
=======
```

Run streamlit

```bash
streamlit run app.py
>>>>>>> 413d2a5a
```<|MERGE_RESOLUTION|>--- conflicted
+++ resolved
@@ -21,11 +21,7 @@
 Run fastapi
 
 ```bash
-<<<<<<< HEAD
-PYTHONPATH=src fastapi dev main.py
-=======
 PYTHONPATH=src fastapi dev api.py
->>>>>>> 413d2a5a
 ```
 
 Call api
@@ -38,13 +34,10 @@
 for line in response:
     if line:
         print(line.decode())
-<<<<<<< HEAD
-=======
 ```
 
 Run streamlit
 
 ```bash
 streamlit run app.py
->>>>>>> 413d2a5a
 ```